--- conflicted
+++ resolved
@@ -1,165 +1,159 @@
-using NpgsqlExampleGen;
-using NUnit.Framework;
-using NUnit.Framework.Legacy;
-using System;
-using System.Linq;
-using System.Threading.Tasks;
-
-namespace SqlcGenCsharpTests;
-
-public class NpgsqlTests
-{
-    private static readonly Random Randomizer = new();
-
-    private static string ConnectionStringEnv => "POSTGRES_CONNECTION_STRING";
-
-    private QuerySql QuerySql { get; } =
-        new(Environment.GetEnvironmentVariable(ConnectionStringEnv)!);
-
-    [TearDown]
-    public async Task EmptyTestsTable()
-    {
-        await QuerySql.TruncateAuthors();
-    }
-
-    [Test]
-    public async Task TestCreateAndListAuthors()
-    {
-        await QuerySql.CreateAuthor(
-            new QuerySql.CreateAuthorArgs
-            {
-                Name = DataGenerator.BojackAuthor,
-                Bio = DataGenerator.BojackTheme
-            }
-        );
-        await QuerySql.CreateAuthor(
-            new QuerySql.CreateAuthorArgs
-            {
-                Name = DataGenerator.DrSeussAuthor,
-                Bio = DataGenerator.DrSeussQuote
-            }
-        );
-
-        var actualAuthors = await QuerySql.ListAuthors();
-        ClassicAssert.AreEqual(2, actualAuthors.Count);
-        Assert.That(
-            actualAuthors
-                is [
-                { Name: DataGenerator.BojackAuthor, Bio: DataGenerator.BojackTheme },
-                { Name: DataGenerator.DrSeussAuthor, Bio: DataGenerator.DrSeussQuote }
-                ]
-        );
-
-        foreach (var a in actualAuthors)
-        {
-            Assert.That(
-                a.Created >= DateTime.Now.Subtract(TimeSpan.FromSeconds(30))
-                    && a.Created < DateTime.Now
-            );
-        }
-    }
-
-    [Test]
-    public async Task TestGetAuthor()
-    {
-        await QuerySql.CreateAuthor(
-            new QuerySql.CreateAuthorArgs
-            {
-                Name = DataGenerator.BojackAuthor,
-                Bio = DataGenerator.BojackTheme
-            }
-        );
-        await QuerySql.CreateAuthor(
-            new QuerySql.CreateAuthorArgs
-            {
-                Name = DataGenerator.DrSeussAuthor,
-                Bio = DataGenerator.DrSeussQuote
-            }
-        );
-
-        var actualAuthor = await QuerySql.GetAuthor(
-            new QuerySql.GetAuthorArgs { Name = DataGenerator.BojackAuthor }
-        );
-        ClassicAssert.IsNotNull(actualAuthor);
-        Assert.That(
-            actualAuthor is { Name: DataGenerator.BojackAuthor, Bio: DataGenerator.BojackTheme }
-        );
-    }
-
-    [Test]
-    public async Task TestDeleteAuthor()
-    {
-        await QuerySql.CreateAuthor(
-            new QuerySql.CreateAuthorArgs
-            {
-                Name = DataGenerator.BojackAuthor,
-                Bio = DataGenerator.BojackTheme
-            }
-        );
-        await QuerySql.CreateAuthor(
-            new QuerySql.CreateAuthorArgs
-            {
-                Name = DataGenerator.DrSeussAuthor,
-                Bio = DataGenerator.DrSeussQuote
-            }
-        );
-
-        await QuerySql.DeleteAuthor(
-            new QuerySql.DeleteAuthorArgs { Name = DataGenerator.BojackAuthor }
-        );
-        var authorRows = await QuerySql.ListAuthors();
-        ClassicAssert.AreEqual(1, authorRows.Count);
-        Assert.That(
-            authorRows[0] is { Name: DataGenerator.DrSeussAuthor, Bio: DataGenerator.DrSeussQuote }
-        );
-    }
-
-    [Test]
-    public async Task TestExecRowsFlow()
-    {
-        var bojackCreateAuthorArgs = new QuerySql.CreateAuthorArgs
-        {
-            Name = DataGenerator.GenericAuthor,
-            Bio = DataGenerator.GenericQuote1
-        };
-        await QuerySql.CreateAuthor(bojackCreateAuthorArgs);
-        await QuerySql.CreateAuthor(bojackCreateAuthorArgs);
-
-        var updateAuthorsArgs = new QuerySql.UpdateAuthorsArgs
-        {
-            Bio = DataGenerator.GenericQuote2
-        };
-        var affectedRows = await QuerySql.UpdateAuthors(updateAuthorsArgs);
-        ClassicAssert.AreEqual(2, affectedRows);
-    }
-
-    [Test]
-    public async Task TestCopyFlow()
-    {
-        const int batchSize = 100;
-<<<<<<< HEAD
-        var beforeCountRows = QuerySql.ListAuthors().Result.Count;
-        var createAuthorBatchArgs = Enumerable
-            .Range(0, batchSize)
-=======
-        var createAuthorBatchArgs = Enumerable.Range(0, batchSize)
->>>>>>> a0e16004
-            .Select(_ => GenerateRandom())
-            .ToList();
-        await QuerySql.CopyToTests(createAuthorBatchArgs);
-        var countRows = QuerySql.CountCopyRows().Result!.Value.Cnt;
-        ClassicAssert.AreEqual(batchSize, countRows);
-        return;
-
-        QuerySql.CopyToTestsArgs GenerateRandom()
-        {
-            return new QuerySql.CopyToTestsArgs
-            {
-                C_varchar = Randomizer.Next().ToString(),
-                C_int = Randomizer.Next(),
-                C_date = DateTime.Now.Subtract(TimeSpan.FromMilliseconds(Randomizer.Next())),
-                C_timestamp = DateTime.Now.Subtract(TimeSpan.FromMilliseconds(Randomizer.Next()))
-            };
-        }
-    }
+using NpgsqlExampleGen;
+using NUnit.Framework;
+using NUnit.Framework.Legacy;
+using System;
+using System.Linq;
+using System.Threading.Tasks;
+
+namespace SqlcGenCsharpTests;
+
+public class NpgsqlTests
+{
+    private static readonly Random Randomizer = new();
+
+    private static string ConnectionStringEnv => "POSTGRES_CONNECTION_STRING";
+
+    private QuerySql QuerySql { get; } =
+        new(Environment.GetEnvironmentVariable(ConnectionStringEnv)!);
+
+    [TearDown]
+    public async Task EmptyTestsTable()
+    {
+        await QuerySql.TruncateAuthors();
+    }
+
+    [Test]
+    public async Task TestCreateAndListAuthors()
+    {
+        await QuerySql.CreateAuthor(
+            new QuerySql.CreateAuthorArgs
+            {
+                Name = DataGenerator.BojackAuthor,
+                Bio = DataGenerator.BojackTheme
+            }
+        );
+        await QuerySql.CreateAuthor(
+            new QuerySql.CreateAuthorArgs
+            {
+                Name = DataGenerator.DrSeussAuthor,
+                Bio = DataGenerator.DrSeussQuote
+            }
+        );
+
+        var actualAuthors = await QuerySql.ListAuthors();
+        ClassicAssert.AreEqual(2, actualAuthors.Count);
+        Assert.That(
+            actualAuthors
+                is [
+                { Name: DataGenerator.BojackAuthor, Bio: DataGenerator.BojackTheme },
+                { Name: DataGenerator.DrSeussAuthor, Bio: DataGenerator.DrSeussQuote }
+                ]
+        );
+
+        foreach (var a in actualAuthors)
+        {
+            Assert.That(
+                a.Created >= DateTime.Now.Subtract(TimeSpan.FromSeconds(30))
+                    && a.Created < DateTime.Now
+            );
+        }
+    }
+
+    [Test]
+    public async Task TestGetAuthor()
+    {
+        await QuerySql.CreateAuthor(
+            new QuerySql.CreateAuthorArgs
+            {
+                Name = DataGenerator.BojackAuthor,
+                Bio = DataGenerator.BojackTheme
+            }
+        );
+        await QuerySql.CreateAuthor(
+            new QuerySql.CreateAuthorArgs
+            {
+                Name = DataGenerator.DrSeussAuthor,
+                Bio = DataGenerator.DrSeussQuote
+            }
+        );
+
+        var actualAuthor = await QuerySql.GetAuthor(
+            new QuerySql.GetAuthorArgs { Name = DataGenerator.BojackAuthor }
+        );
+        ClassicAssert.IsNotNull(actualAuthor);
+        Assert.That(
+            actualAuthor is { Name: DataGenerator.BojackAuthor, Bio: DataGenerator.BojackTheme }
+        );
+    }
+
+    [Test]
+    public async Task TestDeleteAuthor()
+    {
+        await QuerySql.CreateAuthor(
+            new QuerySql.CreateAuthorArgs
+            {
+                Name = DataGenerator.BojackAuthor,
+                Bio = DataGenerator.BojackTheme
+            }
+        );
+        await QuerySql.CreateAuthor(
+            new QuerySql.CreateAuthorArgs
+            {
+                Name = DataGenerator.DrSeussAuthor,
+                Bio = DataGenerator.DrSeussQuote
+            }
+        );
+
+        await QuerySql.DeleteAuthor(
+            new QuerySql.DeleteAuthorArgs { Name = DataGenerator.BojackAuthor }
+        );
+        var authorRows = await QuerySql.ListAuthors();
+        ClassicAssert.AreEqual(1, authorRows.Count);
+        Assert.That(
+            authorRows[0] is { Name: DataGenerator.DrSeussAuthor, Bio: DataGenerator.DrSeussQuote }
+        );
+    }
+
+    [Test]
+    public async Task TestExecRowsFlow()
+    {
+        var bojackCreateAuthorArgs = new QuerySql.CreateAuthorArgs
+        {
+            Name = DataGenerator.GenericAuthor,
+            Bio = DataGenerator.GenericQuote1
+        };
+        await QuerySql.CreateAuthor(bojackCreateAuthorArgs);
+        await QuerySql.CreateAuthor(bojackCreateAuthorArgs);
+
+        var updateAuthorsArgs = new QuerySql.UpdateAuthorsArgs
+        {
+            Bio = DataGenerator.GenericQuote2
+        };
+        var affectedRows = await QuerySql.UpdateAuthors(updateAuthorsArgs);
+        ClassicAssert.AreEqual(2, affectedRows);
+    }
+
+    [Test]
+    public async Task TestCopyFlow()
+    {
+        const int batchSize = 100;
+        var createAuthorBatchArgs = Enumerable.Range(0, batchSize)
+            .Select(_ => GenerateRandom())
+            .ToList();
+        await QuerySql.CopyToTests(createAuthorBatchArgs);
+        var countRows = QuerySql.CountCopyRows().Result!.Value.Cnt;
+        ClassicAssert.AreEqual(batchSize, countRows);
+        return;
+
+        QuerySql.CopyToTestsArgs GenerateRandom()
+        {
+            return new QuerySql.CopyToTestsArgs
+            {
+                C_varchar = Randomizer.Next().ToString(),
+                C_int = Randomizer.Next(),
+                C_date = DateTime.Now.Subtract(TimeSpan.FromMilliseconds(Randomizer.Next())),
+                C_timestamp = DateTime.Now.Subtract(TimeSpan.FromMilliseconds(Randomizer.Next()))
+            };
+        }
+    }
 }