version: "2"
plugins:
- name: csharp
  process:
    cmd: ./dist/SqlcGenCsharp
- name: csharp-wasm
  wasm:
<<<<<<< HEAD
    url: file:///Users/doroneli/Coding/sqlc-gen-csharp/SqlcGenCsharp/bin/release/net8.0/osx-arm64/SqlcGenCsharp.wasm
    sha256: 12925f911eb77215b45e226ed96b593d254f34c96953c11be3cd566bf6ab21f1
=======
    url: file://dist/SqlcGenCsharp.wasm
    sha256: 1b3a9fea1bb308776068af4effdcfb40803b4da40d0f6ab0bedf536b32cb7713
>>>>>>> 45dfc407
sql:
- schema: "examples/authors/mysql/schema.sql"
  queries: "examples/authors/mysql/query.sql"
  engine: "mysql"
  codegen:
<<<<<<< HEAD
  - plugin: csharp-wasm
    out: csharp-mysql
=======
  - plugin: csharp
    out: fsdfsdfdfsd
>>>>>>> 45dfc407
    options:
      driver: MySqlConnector<|MERGE_RESOLUTION|>--- conflicted
+++ resolved
@@ -5,24 +5,14 @@
     cmd: ./dist/SqlcGenCsharp
 - name: csharp-wasm
   wasm:
-<<<<<<< HEAD
-    url: file:///Users/doroneli/Coding/sqlc-gen-csharp/SqlcGenCsharp/bin/release/net8.0/osx-arm64/SqlcGenCsharp.wasm
-    sha256: 12925f911eb77215b45e226ed96b593d254f34c96953c11be3cd566bf6ab21f1
-=======
     url: file://dist/SqlcGenCsharp.wasm
     sha256: 1b3a9fea1bb308776068af4effdcfb40803b4da40d0f6ab0bedf536b32cb7713
->>>>>>> 45dfc407
 sql:
 - schema: "examples/authors/mysql/schema.sql"
   queries: "examples/authors/mysql/query.sql"
   engine: "mysql"
   codegen:
-<<<<<<< HEAD
-  - plugin: csharp-wasm
-    out: csharp-mysql
-=======
   - plugin: csharp
     out: fsdfsdfdfsd
->>>>>>> 45dfc407
     options:
       driver: MySqlConnector