--- conflicted
+++ resolved
@@ -1,183 +1,152 @@
-using Microsoft.CodeAnalysis.CSharp.Syntax;
-using Plugin;
-using System.Linq;
-using static Microsoft.CodeAnalysis.CSharp.SyntaxFactory;
-
-
-namespace SqlcGenCsharp.Drivers.Generators;
-
-public class ManyDeclareGen(DbDriver dbDriver)
-{
-    private CommonGen CommonGen { get; } = new(dbDriver);
-
-    public MemberDeclarationSyntax Generate(string queryTextConstant, string argInterface, string returnInterface, Query query)
-    {
-        var parametersStr = CommonGen.GetMethodParameterList(argInterface, query.Params);
-        var returnType = $"Task<List<{returnInterface}>>";
-        return ParseMemberDeclaration($$"""
-            public async {{returnType}} {{query.Name}}({{parametersStr}})
-            {
-                {{GetMethodBody(queryTextConstant, returnInterface, query)}}
-            }
-            """)!;
-    }
-
-    private string GetMethodBody(string queryTextConstant, string returnInterface, Query query)
-    {
-        var sqlTextTransform = CommonGen.GetSqlTransformations(query, queryTextConstant);
-        var anyEmbeddedTableExists = query.Columns.Any(c => c.EmbedTable is not null);
-<<<<<<< HEAD
-        var useDapper = dbDriver.Options.UseDapper && !anyEmbeddedTableExists;
-
-        var dapperParams = useDapper ? CommonGen.ConstructDapperParamsDict(query.Params) : string.Empty;
-        var sqlVar = sqlTextTransform != string.Empty ? Variable.TransformedSql.AsVarName() : queryTextConstant;
-        var transactionProperty = Variable.Transaction.AsPropertyName();
-
-        var noTxBody = useDapper ? GetDapperNoTxBody(sqlVar, returnInterface, query) : GetDriverNoTxBody(sqlVar, returnInterface, query);
-        var withTxBody = useDapper ? GetDapperWithTxBody(sqlVar, returnInterface, query) : GetDriverWithTxBody(sqlVar, returnInterface, query);
-
-        return $$"""
-                    {{sqlTextTransform}}
-                    {{dapperParams}}
-                    if (this.{{transactionProperty}} == null)
-                    {
-                        {{noTxBody}}
-                    }
-                    {{withTxBody}}
-                 """;
-    }
-
-    private string GetDapperNoTxBody(string sqlVar, string returnInterface, Query query)
-    {
-        var (establishConnection, _) = dbDriver.EstablishConnection(query);
-        var dapperArgs = query.Params.Any() ? $", {Variable.QueryParams.AsVarName()}" : string.Empty;
-        var returnType = dbDriver.AddNullableSuffixIfNeeded(returnInterface, true);
-
-        return $$"""
-                    using ({{establishConnection}})
-                    {
-                        var {{Variable.Result.AsVarName()}} = await {{Variable.Connection.AsVarName()}}.QueryAsync<{{returnType}}>({{sqlVar}}{{dapperArgs}});
-                        return {{Variable.Result.AsVarName()}}.AsList();
-                    }
-                 """;
-    }
-
-    private string GetDapperWithTxBody(string sqlVar, string returnInterface, Query query)
-    {
-        var transactionProperty = Variable.Transaction.AsPropertyName();
-        var dapperArgs = query.Params.Any() ? $", {Variable.QueryParams.AsVarName()}" : string.Empty;
-        var returnType = dbDriver.AddNullableSuffixIfNeeded(returnInterface, true);
-
-        return $$"""
-                    if (this.{{transactionProperty}}?.Connection == null || this.{{transactionProperty}}?.Connection.State != System.Data.ConnectionState.Open)
-                    {
-                        throw new System.InvalidOperationException("Transaction is provided, but its connection is null.");
-                    }
-                    
-                    return (await this.{{transactionProperty}}.Connection.QueryAsync<{{returnType}}>(
-                            {{sqlVar}}{{dapperArgs}},
-                            transaction: this.{{transactionProperty}})).AsList();
-                 """;
-    }
-
-    private string GetDriverNoTxBody(string sqlVar, string returnInterface, Query query)
-    {
-        var (establishConnection, connectionOpen) = dbDriver.EstablishConnection(query);
-        var createSqlCommand = dbDriver.CreateSqlCommand(sqlVar);
-        var commandParameters = CommonGen.AddParametersToCommand(query.Params);
-        var initDataReader = CommonGen.InitDataReader();
-        var awaitReaderRow = CommonGen.AwaitReaderRow();
-        var dataclassInit = CommonGen.InstantiateDataclass(query.Columns.ToArray(), returnInterface);
-        var resultVar = Variable.Result.AsVarName();
-        var readWhileExists = $$"""
-=======
-        return dbDriver.Options.UseDapper && !anyEmbeddedTableExists
-            ? GetAsDapper()
-            : GetAsDriver();
-
-        string GetAsDapper()
-        {
-            var dapperParamsSection = CommonGen.ConstructDapperParamsDict(query.Params);
-            var dapperArgs = dapperParamsSection != string.Empty ? $", {Variable.QueryParams.AsVarName()}" : string.Empty;
-            var returnType = dbDriver.AddNullableSuffixIfNeeded(returnInterface, true);
-            var sqlQuery = sqlTextTransform != string.Empty ? Variable.TransformedSql.AsVarName() : queryTextConstant;
-
-            return $$"""
-                        using ({{establishConnection}})
-                        {{{sqlTextTransform}}{{dapperParamsSection}}
-                            var {{resultVar}} = await {{Variable.Connection.AsVarName()}}.QueryAsync<{{returnType}}>({{sqlQuery}}{{dapperArgs}});
-                            return {{resultVar}}.AsList();
-                        }
-                     """;
-        }
-
-        string GetAsDriver()
-        {
-            var createSqlCommand = dbDriver.CreateSqlCommand(sqlTextTransform != string.Empty ? Variable.TransformedSql.AsVarName() : queryTextConstant);
-            var commandParameters = CommonGen.AddParametersToCommand(query.Params);
-            var initDataReader = CommonGen.InitDataReader();
-            var awaitReaderRow = CommonGen.AwaitReaderRow();
-            var dataclassInit = CommonGen.InstantiateDataclass(query.Columns.ToArray(), returnInterface, query);
-            var readWhileExists = $$"""
->>>>>>> 795e6111
-                                    while ({{awaitReaderRow}})
-                                    {
-                                        {{resultVar}}.Add({{dataclassInit}});
-                                    }
-                                    """;
-        // TODO: add return null at end of code run so transaction code will not run?
-        return $$"""
-                     using ({{establishConnection}})
-                     {
-                         {{connectionOpen.AppendSemicolonUnlessEmpty()}}
-                         using ({{createSqlCommand}})
-                         {
-                             {{commandParameters}}
-                             using ({{initDataReader}})
-                             {
-                                 var {{resultVar}} = new List<{{returnInterface}}>();
-                                 {{readWhileExists}}
-                                 return {{resultVar}};
-                             }
-                         }
-                     }
-                     """;
-    }
-
-    private string GetDriverWithTxBody(string sqlVar, string returnInterface, Query query)
-    {
-        var transactionProperty = Variable.Transaction.AsPropertyName();
-        var commandVar = Variable.Command.AsVarName();
-        var commandParameters = CommonGen.AddParametersToCommand(query.Params);
-        var initDataReader = CommonGen.InitDataReader();
-        var awaitReaderRow = CommonGen.AwaitReaderRow();
-        var dataclassInit = CommonGen.InstantiateDataclass(query.Columns.ToArray(), returnInterface);
-        var resultVar = Variable.Result.AsVarName();
-        var readWhileExists = $$"""
-                                    while ({{awaitReaderRow}})
-                                    {
-                                        {{resultVar}}.Add({{dataclassInit}});
-                                    }
-                                    """;
-
-        return $$"""
-                    if (this.{{transactionProperty}}?.Connection == null || this.{{transactionProperty}}?.Connection.State != System.Data.ConnectionState.Open)
-                    {
-                        throw new System.InvalidOperationException("Transaction is provided, but its connection is null.");
-                    }
-
-                    using (var {{commandVar}} = this.{{transactionProperty}}.Connection.CreateCommand())
-                    {
-                        {{commandVar}}.CommandText = {{sqlVar}};
-                        {{commandVar}}.Transaction = this.{{transactionProperty}};
-                        {{commandParameters}}
-                        using ({{initDataReader}})
-                        {
-                            var {{resultVar}} = new List<{{returnInterface}}>();
-                            {{readWhileExists}}
-                            return {{resultVar}};
-                        }
-                    }
-                 """;
-    }
+using Microsoft.CodeAnalysis.CSharp.Syntax;
+using Plugin;
+using System.Linq;
+using static Microsoft.CodeAnalysis.CSharp.SyntaxFactory;
+
+
+namespace SqlcGenCsharp.Drivers.Generators;
+
+public class ManyDeclareGen(DbDriver dbDriver)
+{
+    private CommonGen CommonGen { get; } = new(dbDriver);
+
+    public MemberDeclarationSyntax Generate(string queryTextConstant, string argInterface, string returnInterface, Query query)
+    {
+        var parametersStr = CommonGen.GetMethodParameterList(argInterface, query.Params);
+        var returnType = $"Task<List<{returnInterface}>>";
+        return ParseMemberDeclaration($$"""
+            public async {{returnType}} {{query.Name}}({{parametersStr}})
+            {
+                {{GetMethodBody(queryTextConstant, returnInterface, query)}}
+            }
+            """)!;
+    }
+
+    private string GetMethodBody(string queryTextConstant, string returnInterface, Query query)
+    {
+        var sqlTextTransform = CommonGen.GetSqlTransformations(query, queryTextConstant);
+        var anyEmbeddedTableExists = query.Columns.Any(c => c.EmbedTable is not null);
+        var useDapper = dbDriver.Options.UseDapper && !anyEmbeddedTableExists;
+
+        var dapperParams = useDapper ? CommonGen.ConstructDapperParamsDict(query.Params) : string.Empty;
+        var sqlVar = sqlTextTransform != string.Empty ? Variable.TransformedSql.AsVarName() : queryTextConstant;
+        var transactionProperty = Variable.Transaction.AsPropertyName();
+
+        var noTxBody = useDapper ? GetDapperNoTxBody(sqlVar, returnInterface, query) : GetDriverNoTxBody(sqlVar, returnInterface, query);
+        var withTxBody = useDapper ? GetDapperWithTxBody(sqlVar, returnInterface, query) : GetDriverWithTxBody(sqlVar, returnInterface, query);
+
+        return $$"""
+                    {{sqlTextTransform}}
+                    {{dapperParams}}
+                    if (this.{{transactionProperty}} == null)
+                    {
+                        {{noTxBody}}
+                    }
+                    {{withTxBody}}
+                 """;
+    }
+
+    private string GetDapperNoTxBody(string sqlVar, string returnInterface, Query query)
+    {
+        var (establishConnection, _) = dbDriver.EstablishConnection(query);
+        var dapperArgs = query.Params.Any() ? $", {Variable.QueryParams.AsVarName()}" : string.Empty;
+        var returnType = dbDriver.AddNullableSuffixIfNeeded(returnInterface, true);
+
+        return $$"""
+                    using ({{establishConnection}})
+                    {
+                        var {{Variable.Result.AsVarName()}} = await {{Variable.Connection.AsVarName()}}.QueryAsync<{{returnType}}>({{sqlVar}}{{dapperArgs}});
+                        return {{Variable.Result.AsVarName()}}.AsList();
+                    }
+                 """;
+    }
+
+    private string GetDapperWithTxBody(string sqlVar, string returnInterface, Query query)
+    {
+        var transactionProperty = Variable.Transaction.AsPropertyName();
+        var dapperArgs = query.Params.Any() ? $", {Variable.QueryParams.AsVarName()}" : string.Empty;
+        var returnType = dbDriver.AddNullableSuffixIfNeeded(returnInterface, true);
+
+        return $$"""
+                    if (this.{{transactionProperty}}?.Connection == null || this.{{transactionProperty}}?.Connection.State != System.Data.ConnectionState.Open)
+                    {
+                        throw new System.InvalidOperationException("Transaction is provided, but its connection is null.");
+                    }
+                    
+                    return (await this.{{transactionProperty}}.Connection.QueryAsync<{{returnType}}>(
+                            {{sqlVar}}{{dapperArgs}},
+                            transaction: this.{{transactionProperty}})).AsList();
+                 """;
+    }
+
+    private string GetDriverNoTxBody(string sqlVar, string returnInterface, Query query)
+    {
+        var (establishConnection, connectionOpen) = dbDriver.EstablishConnection(query);
+        var createSqlCommand = dbDriver.CreateSqlCommand(sqlVar);
+        var commandParameters = CommonGen.AddParametersToCommand(query.Params);
+        var initDataReader = CommonGen.InitDataReader();
+        var awaitReaderRow = CommonGen.AwaitReaderRow();
+        var dataclassInit = CommonGen.InstantiateDataclass(query.Columns.ToArray(), returnInterface, query);
+        var resultVar = Variable.Result.AsVarName();
+        var readWhileExists = $$"""
+                                    while ({{awaitReaderRow}})
+                                    {
+                                        {{resultVar}}.Add({{dataclassInit}});
+                                    }
+                                    """;
+        // TODO: add return null at end of code run so transaction code will not run?
+        return $$"""
+                     using ({{establishConnection}})
+                     {
+                         {{connectionOpen.AppendSemicolonUnlessEmpty()}}
+                         using ({{createSqlCommand}})
+                         {
+                             {{commandParameters}}
+                             using ({{initDataReader}})
+                             {
+                                 var {{resultVar}} = new List<{{returnInterface}}>();
+                                 {{readWhileExists}}
+                                 return {{resultVar}};
+                             }
+                         }
+                     }
+                     """;
+    }
+
+    private string GetDriverWithTxBody(string sqlVar, string returnInterface, Query query)
+    {
+        var transactionProperty = Variable.Transaction.AsPropertyName();
+        var commandVar = Variable.Command.AsVarName();
+        var commandParameters = CommonGen.AddParametersToCommand(query.Params);
+        var initDataReader = CommonGen.InitDataReader();
+        var awaitReaderRow = CommonGen.AwaitReaderRow();
+        var dataclassInit = CommonGen.InstantiateDataclass(query.Columns.ToArray(), returnInterface, query);
+        var resultVar = Variable.Result.AsVarName();
+        var readWhileExists = $$"""
+                                    while ({{awaitReaderRow}})
+                                    {
+                                        {{resultVar}}.Add({{dataclassInit}});
+                                    }
+                                    """;
+
+        return $$"""
+                    if (this.{{transactionProperty}}?.Connection == null || this.{{transactionProperty}}?.Connection.State != System.Data.ConnectionState.Open)
+                    {
+                        throw new System.InvalidOperationException("Transaction is provided, but its connection is null.");
+                    }
+
+                    using (var {{commandVar}} = this.{{transactionProperty}}.Connection.CreateCommand())
+                    {
+                        {{commandVar}}.CommandText = {{sqlVar}};
+                        {{commandVar}}.Transaction = this.{{transactionProperty}};
+                        {{commandParameters}}
+                        using ({{initDataReader}})
+                        {
+                            var {{resultVar}} = new List<{{returnInterface}}>();
+                            {{readWhileExists}}
+                            return {{resultVar}};
+                        }
+                    }
+                 """;
+    }
 }