--- conflicted
+++ resolved
@@ -1,92 +1,108 @@
-using Microsoft.CodeAnalysis.CSharp.Syntax;
-using Plugin;
-using System;
-using System.Collections.Generic;
-using System.Linq;
-using static Microsoft.CodeAnalysis.CSharp.SyntaxFactory;
-using static System.String;
-
-namespace SqlcGenCsharp.Drivers;
-
-public record ConnectionGenCommands(string EstablishConnection, string ConnectionOpen);
-
-public abstract class DbDriver(DotnetFramework dotnetFramework, bool useDapper)
-{
-    public bool UseDapper { get; } = useDapper;
-    public DotnetFramework DotnetFramework { get; } = dotnetFramework;
-
-    private HashSet<string> CsharpPrimitives { get; } = ["long", "double", "int", "float", "bool", "DateTime"];
-
-    public virtual UsingDirectiveSyntax[] GetUsingDirectives()
-    {
-        var usingDirectives = new List<UsingDirectiveSyntax>();
-        if (UseDapper) usingDirectives.Add(UsingDirective(ParseName("Dapper")));
-        return
-        usingDirectives.Concat([
-            UsingDirective(ParseName("System.Collections.Generic")),
-<<<<<<< HEAD
-            UsingDirective(ParseName("System.Threading.Tasks"))
-        ]).ToArray();
-=======
-            UsingDirective(ParseName("System.Threading.Tasks")),
-            UsingDirective(ParseName("System"))
-        ];
->>>>>>> d154e40a
-    }
-
-    protected abstract List<(string, Func<int, string>, HashSet<string>)> GetColumnMapping();
-
-    public string AddNullableSuffix(string csharpType, bool notNull)
-    {
-        if (notNull) return csharpType;
-        if (IsCsharpPrimitive(csharpType)) return $"{csharpType}?";
-        return DotnetFramework.LatestDotnetSupported() ? $"{csharpType}?" : csharpType;
-    }
-
-    public string GetColumnType(Column column)
-    {
-        var columnCsharpType = IsNullOrEmpty(column.Type.Name) ? "object" : GetTypeWithoutNullableSuffix();
-        return AddNullableSuffix(columnCsharpType, column.NotNull);
-
-        string GetTypeWithoutNullableSuffix()
-        {
-            var columnType = column.Type.Name.ToLower();
-            foreach (var (csharpType, _, dbTypes) in GetColumnMapping())
-            {
-                if (dbTypes.Contains(columnType))
-                    return csharpType;
-            }
-            throw new NotSupportedException($"Unsupported column type: {column.Type.Name}");
-        }
-    }
-
-    public string GetColumnReader(Column column, int ordinal)
-    {
-        var columnType = column.Type.Name.ToLower();
-        foreach (var (_, getDataReader, dbTypes) in GetColumnMapping())
-        {
-            if (dbTypes.Contains(columnType))
-                return getDataReader(ordinal);
-        }
-        throw new NotSupportedException($"Unsupported column type: {column.Type.Name}");
-    }
-
-    public abstract string TransformQueryText(Query query);
-
-    public abstract ConnectionGenCommands EstablishConnection(Query query, bool UseDapper = false);
-
-    public abstract string CreateSqlCommand(string sqlTextConstant);
-
-    public abstract MemberDeclarationSyntax OneDeclare(string sqlTextConstant, string argInterface,
-        string returnInterface, Query query);
-
-    public abstract MemberDeclarationSyntax ManyDeclare(string sqlTextConstant, string argInterface,
-        string returnInterface, Query query);
-
-    public abstract MemberDeclarationSyntax ExecDeclare(string text, string argInterface, Query query);
-
-    public bool IsCsharpPrimitive(string csharpType)
-    {
-        return CsharpPrimitives.Contains(csharpType.Replace("?", ""));
-    }
-}+using System;
+using System.Collections.Generic;
+using System.Linq;
+using Microsoft.CodeAnalysis.CSharp.Syntax;
+using Plugin;
+using static Microsoft.CodeAnalysis.CSharp.SyntaxFactory;
+using static System.String;
+
+namespace SqlcGenCsharp.Drivers;
+
+public record ConnectionGenCommands(string EstablishConnection, string ConnectionOpen);
+
+public abstract class DbDriver(DotnetFramework dotnetFramework, bool useDapper)
+{
+    public bool UseDapper { get; } = useDapper;
+    public DotnetFramework DotnetFramework { get; } = dotnetFramework;
+
+    private HashSet<string> CsharpPrimitives { get; } =
+        ["long", "double", "int", "float", "bool", "DateTime"];
+
+    public virtual UsingDirectiveSyntax[] GetUsingDirectives()
+    {
+        var usingDirectives = new List<UsingDirectiveSyntax>();
+        if (UseDapper)
+            usingDirectives.Add(UsingDirective(ParseName("Dapper")));
+        return usingDirectives
+            .Concat(
+                [
+                    UsingDirective(ParseName("System.Collections.Generic")),
+                    UsingDirective(ParseName("System.Threading.Tasks")),
+                    UsingDirective(ParseName("System"))
+                ]
+            )
+            .ToArray();
+    }
+
+    protected abstract List<(string, Func<int, string>, HashSet<string>)> GetColumnMapping();
+
+    public string AddNullableSuffix(string csharpType, bool notNull)
+    {
+        if (notNull)
+            return csharpType;
+        if (IsCsharpPrimitive(csharpType))
+            return $"{csharpType}?";
+        return DotnetFramework.LatestDotnetSupported() ? $"{csharpType}?" : csharpType;
+    }
+
+    public string GetColumnType(Column column)
+    {
+        var columnCsharpType = IsNullOrEmpty(column.Type.Name)
+            ? "object"
+            : GetTypeWithoutNullableSuffix();
+        return AddNullableSuffix(columnCsharpType, column.NotNull);
+
+        string GetTypeWithoutNullableSuffix()
+        {
+            var columnType = column.Type.Name.ToLower();
+            foreach (var (csharpType, _, dbTypes) in GetColumnMapping())
+            {
+                if (dbTypes.Contains(columnType))
+                    return csharpType;
+            }
+            throw new NotSupportedException($"Unsupported column type: {column.Type.Name}");
+        }
+    }
+
+    public string GetColumnReader(Column column, int ordinal)
+    {
+        var columnType = column.Type.Name.ToLower();
+        foreach (var (_, getDataReader, dbTypes) in GetColumnMapping())
+        {
+            if (dbTypes.Contains(columnType))
+                return getDataReader(ordinal);
+        }
+        throw new NotSupportedException($"Unsupported column type: {column.Type.Name}");
+    }
+
+    public abstract string TransformQueryText(Query query);
+
+    public abstract ConnectionGenCommands EstablishConnection(Query query, bool UseDapper = false);
+
+    public abstract string CreateSqlCommand(string sqlTextConstant);
+
+    public abstract MemberDeclarationSyntax OneDeclare(
+        string sqlTextConstant,
+        string argInterface,
+        string returnInterface,
+        Query query
+    );
+
+    public abstract MemberDeclarationSyntax ManyDeclare(
+        string sqlTextConstant,
+        string argInterface,
+        string returnInterface,
+        Query query
+    );
+
+    public abstract MemberDeclarationSyntax ExecDeclare(
+        string text,
+        string argInterface,
+        Query query
+    );
+
+    public bool IsCsharpPrimitive(string csharpType)
+    {
+        return CsharpPrimitives.Contains(csharpType.Replace("?", ""));
+    }
+}