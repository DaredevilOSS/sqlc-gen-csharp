using System.Collections.Generic;

namespace EndToEndScaffold.Templates;

public static class PostgresTests
{
    public static Dictionary<KnownTestType, TestImpl> TestImplementations { get; } = new()
    {
        [KnownTestType.PostgresStringDataTypes] = new TestImpl
        {
            Impl = $$"""
                     [Test]
                     [TestCase("E", "It takes a nation of millions to hold us back", "Rebel Without a Pause", "Prophets of Rage")]
                     [TestCase(null, null, null, null)]
                     public async Task TestPostgresStringTypes(
                         string cChar, 
                         string cVarchar, 
                         string cCharacterVarying, 
                         string cText)
                     {
                         await QuerySql.InsertPostgresTypes(new QuerySql.InsertPostgresTypesArgs
                         {
                             CChar = cChar,
                             CVarchar = cVarchar,
                             CCharacterVarying = cCharacterVarying,
                             CText = cText,
                         });
                     
                         var expected = new QuerySql.GetPostgresTypesRow
                         {
                             CChar = cChar,
                             CVarchar = cVarchar,
                             CCharacterVarying = cCharacterVarying,
                             CText = cText,
                         };
                         var actual = await QuerySql.GetPostgresTypes();
                         
                         Assert.That(actual{{Consts.UnknownRecordValuePlaceholder}}.CChar, Is.EqualTo(expected.CChar));
                         Assert.That(actual{{Consts.UnknownRecordValuePlaceholder}}.CVarchar, Is.EqualTo(expected.CVarchar));
                         Assert.That(actual{{Consts.UnknownRecordValuePlaceholder}}.CCharacterVarying, Is.EqualTo(expected.CCharacterVarying));
                         Assert.That(actual{{Consts.UnknownRecordValuePlaceholder}}.CText, Is.EqualTo(expected.CText));
                     }
                     """
        },
        [KnownTestType.PostgresIntegerDataTypes] = new TestImpl
        {
            Impl = $$"""
                     [Test]
                     [TestCase(true, 35, -23423, 4235235263L)]
                     [TestCase(null, null, null, null)]
                     public async Task TestPostgresIntegerTypes(
                         bool cBoolean,
                         short cSmallint, 
                         int cInteger,
                         long cBigint)
                     {
                         await QuerySql.InsertPostgresTypes(new QuerySql.InsertPostgresTypesArgs
                         {
                             CBoolean = cBoolean,
                             CSmallint = cSmallint,
                             CInteger = cInteger,
                             CBigint = cBigint
                         });
                     
                         var expected = new QuerySql.GetPostgresTypesRow
                         {
                             CBoolean = cBoolean,
                             CSmallint = cSmallint,
                             CInteger = cInteger,
                             CBigint = cBigint
                         };
                         var actual = await QuerySql.GetPostgresTypes();
                     
                         Assert.That(actual{{Consts.UnknownRecordValuePlaceholder}}.CBoolean, Is.EqualTo(expected.CBoolean));
                         Assert.That(actual{{Consts.UnknownRecordValuePlaceholder}}.CSmallint, Is.EqualTo(expected.CSmallint));
                         Assert.That(actual{{Consts.UnknownRecordValuePlaceholder}}.CInteger, Is.EqualTo(expected.CInteger));
                         Assert.That(actual{{Consts.UnknownRecordValuePlaceholder}}.CBigint, Is.EqualTo(expected.CBigint));
                     }
                     """
        },
        [KnownTestType.PostgresFloatingPointDataTypes] = new TestImpl
        {
            Impl = $$"""
                     [Test]
                     [TestCase(3.83f, 4.5534, 998.432, -8403284.321435, 42332.53)]
                     [TestCase(null, null, null, null, null)]
                     public async Task TestPostgresFloatingPointTypes(
                         float? cReal, 
                         decimal? cNumeric, 
                         decimal? cDecimal, 
                         double? cDoublePrecision,
                         decimal? cMoney)
                     {
                         await QuerySql.InsertPostgresTypes(new QuerySql.InsertPostgresTypesArgs
                         {
                             CReal = cReal,
                             CNumeric = cNumeric,
                             CDecimal = cDecimal,
                             CDoublePrecision = cDoublePrecision,
                             CMoney = cMoney
                         });
                     
                         var expected = new QuerySql.GetPostgresTypesRow
                         {
                             CReal = cReal,
                             CNumeric = cNumeric,
                             CDecimal = cDecimal,
                             CDoublePrecision = cDoublePrecision,
                             CMoney = cMoney
                         };
                         var actual = await QuerySql.GetPostgresTypes();
                     
                         Assert.That(actual{{Consts.UnknownRecordValuePlaceholder}}.CReal, Is.EqualTo(expected.CReal));
                         Assert.That(actual{{Consts.UnknownRecordValuePlaceholder}}.CNumeric, Is.EqualTo(expected.CNumeric));
                         Assert.That(actual{{Consts.UnknownRecordValuePlaceholder}}.CDecimal, Is.EqualTo(expected.CDecimal));
                         Assert.That(actual{{Consts.UnknownRecordValuePlaceholder}}.CDoublePrecision, Is.EqualTo(expected.CDoublePrecision));
                         Assert.That(actual{{Consts.UnknownRecordValuePlaceholder}}.CMoney, Is.EqualTo(expected.CMoney));
                     }
                     """
        },
        [KnownTestType.PostgresDateTimeDataTypes] = new TestImpl
        {
            Impl = $$"""
                     [Test]
                     [TestCase("2000-1-30", "12:13:14", "1983-11-3 02:01:22", "2022-10-2 15:44:01+09:00")]
                     [TestCase(null, null, null, null)]
                     public async Task TestPostgresDateTimeTypes(
                         DateTime? cDate,
                         TimeSpan? cTime, 
                         DateTime? cTimestamp,
                         DateTime? cTimestampWithTz)
                     {
                         await QuerySql.InsertPostgresTypes(new QuerySql.InsertPostgresTypesArgs
                         {
                             CDate = cDate,
                             CTime = cTime,
                             CTimestamp = cTimestamp,
                             CTimestampWithTz = cTimestampWithTz
                         });
                     
                         var expected = new QuerySql.GetPostgresTypesRow
                         {
                             CDate = cDate,
                             CTime = cTime,
                             CTimestamp = cTimestamp,
                             CTimestampWithTz = cTimestampWithTz
                         };
                         var actual = await QuerySql.GetPostgresTypes();
                     
                         Assert.That(actual{{Consts.UnknownRecordValuePlaceholder}}.CDate, Is.EqualTo(expected.CDate));
                         Assert.That(actual{{Consts.UnknownRecordValuePlaceholder}}.CTime, Is.EqualTo(expected.CTime));
                         Assert.That(actual{{Consts.UnknownRecordValuePlaceholder}}.CTimestamp, Is.EqualTo(expected.CTimestamp));
                         Assert.That(actual{{Consts.UnknownRecordValuePlaceholder}}.CTimestampWithTz, Is.EqualTo(expected.CTimestampWithTz));
                     }
                     """
        },
        [KnownTestType.PostgresArrayDataTypes] = new TestImpl
        {
            Impl = $$"""
                     [Test]
                     [TestCase(new byte[] { 0x45, 0x42 }, new string[] { "Party", "Fight" }, new int[] { 543, -4234 })]
                     [TestCase(new byte[] { }, new string[] { }, new int[] { })]
                     [TestCase(null, null, null)]
                     public async Task TestPostgresArrayTypes(
                         byte[] cBytea,
                         string[] cTextArray,
                         int[] cIntegerArray)
                     {
                         await QuerySql.InsertPostgresTypes(new QuerySql.InsertPostgresTypesArgs
                         {
                             CBytea = cBytea,
                             CTextArray = cTextArray,
                             CIntegerArray = cIntegerArray
                         });
                     
                         var expected = new QuerySql.GetPostgresTypesRow
                         {
                             CBytea = cBytea,
                             CTextArray = cTextArray,
                             CIntegerArray = cIntegerArray
                         };
                         var actual = await QuerySql.GetPostgresTypes();
                         
                         Assert.That(actual{{Consts.UnknownRecordValuePlaceholder}}.CBytea, Is.EqualTo(expected.CBytea));
                         Assert.That(actual{{Consts.UnknownRecordValuePlaceholder}}.CTextArray, Is.EqualTo(expected.CTextArray));
                         Assert.That(actual{{Consts.UnknownRecordValuePlaceholder}}.CIntegerArray, Is.EqualTo(expected.CIntegerArray));
                     }
                     """
        },
        [KnownTestType.PostgresStringCopyFrom] = new TestImpl
        {
            Impl = $$"""
                     [Test]
                     [TestCase(100, "z", "Sex Pistols", "Anarchy in the U.K", "Never Mind the Bollocks...")]
                     [TestCase(10, null, null, null, null)]
                     public async Task TestStringCopyFrom(
                        int batchSize, 
                        string cChar, 
                        string cVarchar, 
                        string cCharacterVarying, 
                        string cText)
                     {
                         var batchArgs = Enumerable.Range(0, batchSize)
                             .Select(_ => new QuerySql.InsertPostgresTypesBatchArgs
                             {
                                 CChar = cChar,
                                 CVarchar = cVarchar,
                                 CCharacterVarying = cCharacterVarying,
                                 CText = cText
                             })
                             .ToList();
                         await QuerySql.InsertPostgresTypesBatch(batchArgs);
                         var expected = new QuerySql.GetPostgresTypesCntRow
                         {
                             Cnt = batchSize,
                             CChar = cChar,
                             CVarchar = cVarchar,
                             CCharacterVarying = cCharacterVarying,
                             CText = cText
                         };
                         var actual = await QuerySql.GetPostgresTypesCnt();
                         
                         Assert.That(actual{{Consts.UnknownRecordValuePlaceholder}}.Cnt, Is.EqualTo(expected.Cnt));
                         Assert.That(actual{{Consts.UnknownRecordValuePlaceholder}}.CChar, Is.EqualTo(expected.CChar));
                         Assert.That(actual{{Consts.UnknownRecordValuePlaceholder}}.CVarchar, Is.EqualTo(expected.CVarchar));
                         Assert.That(actual{{Consts.UnknownRecordValuePlaceholder}}.CCharacterVarying, Is.EqualTo(expected.CCharacterVarying));
                         Assert.That(actual{{Consts.UnknownRecordValuePlaceholder}}.CText, Is.EqualTo(expected.CText));
                     }
                     """
        },
        [KnownTestType.PostgresIntegerCopyFrom] = new TestImpl
        {
            Impl = $$"""
                     [Test]
                     [TestCase(100, true, 3, 453, -1445214231L)]
                     [TestCase(10, null, null, null, null)]
                     public async Task TestIntegerCopyFrom(
                        int batchSize, 
                        bool? cBoolean, 
                        short? cSmallint, 
                        int? cInteger, 
                        long? cBigint)
                     {
                         var batchArgs = Enumerable.Range(0, batchSize)
                             .Select(_ => new QuerySql.InsertPostgresTypesBatchArgs
                             {
                                 CBoolean = cBoolean,
                                 CSmallint = cSmallint,
                                 CInteger = cInteger,
                                 CBigint = cBigint
                             })
                             .ToList();
                         await QuerySql.InsertPostgresTypesBatch(batchArgs);
                         var expected = new QuerySql.GetPostgresTypesCntRow
                         {
                             Cnt = batchSize,
                             CBoolean = cBoolean,
                             CSmallint = cSmallint,
                             CInteger = cInteger,
                             CBigint = cBigint
                         };
                         var actual = await QuerySql.GetPostgresTypesCnt();

                         Assert.That(actual{{Consts.UnknownRecordValuePlaceholder}}.Cnt, Is.EqualTo(expected.Cnt));
                         Assert.That(actual{{Consts.UnknownRecordValuePlaceholder}}.CBoolean, Is.EqualTo(expected.CBoolean));
                         Assert.That(actual{{Consts.UnknownRecordValuePlaceholder}}.CSmallint, Is.EqualTo(expected.CSmallint));
                         Assert.That(actual{{Consts.UnknownRecordValuePlaceholder}}.CInteger, Is.EqualTo(expected.CInteger));
                         Assert.That(actual{{Consts.UnknownRecordValuePlaceholder}}.CBigint, Is.EqualTo(expected.CBigint));
                     }

                     private static void AssertSingularEquals(QuerySql.GetPostgresTypesCntRow expected, QuerySql.GetPostgresTypesCntRow actual)
                     {

                     }
                     """
        },
        [KnownTestType.PostgresFloatingPointCopyFrom] = new TestImpl
        {
            Impl = $$"""
                     [Test]
                     [TestCase(100, 666.6f, 336.3431, -99.999, -1377.996, -43242.43)]
                     [TestCase(10, null, null, null, null, null)]
                     public async Task TestFloatingPointCopyFrom(
                        int batchSize, 
                        float? cReal, 
                        decimal? cDecimal, 
                        decimal? cNumeric, 
                        double? cDoublePrecision,
                        decimal? cMoney)
                     {
                         var batchArgs = Enumerable.Range(0, batchSize)
                             .Select(_ => new QuerySql.InsertPostgresTypesBatchArgs
                             {
                                 CReal = cReal,
                                 CDecimal = cDecimal,
                                 CNumeric = cNumeric,
                                 CDoublePrecision = cDoublePrecision,
                                 CMoney = cMoney
                             })
                             .ToList();
                         await QuerySql.InsertPostgresTypesBatch(batchArgs);
                         var expected = new QuerySql.GetPostgresTypesCntRow
                         {
                             Cnt = batchSize,
                             CReal = cReal,
                             CDecimal = cDecimal,
                             CNumeric = cNumeric,
                             CDoublePrecision = cDoublePrecision,
                             CMoney = cMoney
                         };
                         var actual = await QuerySql.GetPostgresTypesCnt();
                         
                         Assert.That(actual{{Consts.UnknownRecordValuePlaceholder}}.Cnt, Is.EqualTo(expected.Cnt));
                         Assert.That(actual{{Consts.UnknownRecordValuePlaceholder}}.CReal, Is.EqualTo(expected.CReal));
                         Assert.That(actual{{Consts.UnknownRecordValuePlaceholder}}.CDecimal, Is.EqualTo(expected.CDecimal));
                         Assert.That(actual{{Consts.UnknownRecordValuePlaceholder}}.CNumeric, Is.EqualTo(expected.CNumeric));
                         Assert.That(actual{{Consts.UnknownRecordValuePlaceholder}}.CDoublePrecision, Is.EqualTo(expected.CDoublePrecision));
                         Assert.That(actual{{Consts.UnknownRecordValuePlaceholder}}.CMoney, Is.EqualTo(expected.CMoney));
                     }
                     """
        },
        [KnownTestType.PostgresDateTimeCopyFrom] = new TestImpl
        {
            Impl = $$"""
                     [Test]
                     [TestCase(100, "1973-12-3", "00:34:00", "1960-11-3 02:01:22", "2030-07-20 15:44:01+09:00")]
                     [TestCase(10, null, null, null, null)]
                     public async Task TestDateTimeCopyFrom(
                        int batchSize, 
                        DateTime? cDate, 
                        TimeSpan? cTime, 
                        DateTime? cTimestamp, 
                        DateTime? cTimestampWithTz)
                     {
                         DateTime? cTimestampWithTzAsUtc = null;
                         if (cTimestampWithTz != null)
                            cTimestampWithTzAsUtc = DateTime.SpecifyKind(cTimestampWithTz.Value, DateTimeKind.Utc);
                            
                         var batchArgs = Enumerable.Range(0, batchSize)
                             .Select(_ => new QuerySql.InsertPostgresTypesBatchArgs
                             {
                                 CDate = cDate,
                                 CTime = cTime,
                                 CTimestamp = cTimestamp,
                                 CTimestampWithTz = cTimestampWithTzAsUtc
                             })
                             .ToList();
                         await QuerySql.InsertPostgresTypesBatch(batchArgs);
                         var expected = new QuerySql.GetPostgresTypesCntRow
                         {
                             Cnt = batchSize,
                             CDate = cDate,
                             CTime = cTime,
                             CTimestamp = cTimestamp,
                             CTimestampWithTz = cTimestampWithTz,
                         };
                         var actual = await QuerySql.GetPostgresTypesCnt();
                         
                         Assert.That(actual{{Consts.UnknownRecordValuePlaceholder}}.Cnt, Is.EqualTo(expected.Cnt));
                         Assert.That(actual{{Consts.UnknownRecordValuePlaceholder}}.CDate, Is.EqualTo(expected.CDate));
                         Assert.That(actual{{Consts.UnknownRecordValuePlaceholder}}.CTime, Is.EqualTo(expected.CTime));
                         Assert.That(actual{{Consts.UnknownRecordValuePlaceholder}}.CTimestamp, Is.EqualTo(expected.CTimestamp));
                         Assert.That(actual{{Consts.UnknownRecordValuePlaceholder}}.CTimestampWithTz, Is.EqualTo(expected.CTimestampWithTz));
                     }
                     """
        },
        [KnownTestType.PostgresArrayCopyFrom] = new TestImpl
        {
            Impl = $$"""
                     [Test]
                     [TestCase(100, new byte[] { 0x53, 0x56 })]
                     [TestCase(10,  new byte[] { })]
                     [TestCase(10, null)]
                     public async Task TestArrayCopyFrom(
                        int batchSize, 
                        byte[] cBytea)
                     {
                         var batchArgs = Enumerable.Range(0, batchSize)
                             .Select(_ => new QuerySql.InsertPostgresTypesBatchArgs
                             {
                                 CBytea = cBytea
                             })
                             .ToList();
                         await QuerySql.InsertPostgresTypesBatch(batchArgs);
                         var expected = new QuerySql.GetPostgresTypesCntRow
                         {
                             Cnt = batchSize,
                             CBytea = cBytea
                         };
                         var actual = await QuerySql.GetPostgresTypesCnt();

                         Assert.That(actual{{Consts.UnknownRecordValuePlaceholder}}.Cnt, Is.EqualTo(expected.Cnt));
                         Assert.That(actual{{Consts.UnknownRecordValuePlaceholder}}.CBytea, Is.EqualTo(expected.CBytea));
                     }
                     """
        },
        [KnownTestType.ArrayAsParam] = new TestImpl
        {
            Impl = $$"""
                     [Test]
                     public async Task TestArray()
                     {
                         {{Consts.CreateFirstGenericAuthor}}
                         {{Consts.CreateBojackAuthorWithId}}
                         var actual = await QuerySql.GetAuthorsByIds(new QuerySql.GetAuthorsByIdsArgs 
                         { 
                             LongArr1 = new[] { id1, bojackId } 
                         });
                         ClassicAssert.AreEqual(2, actual.Count);
                     }
                     """
        },
        [KnownTestType.MultipleArraysAsParams] = new TestImpl
        {
            Impl = $$"""
                     [Test]
                     public async Task TestMultipleArrays()
                     {
                         {{Consts.CreateFirstGenericAuthor}}
                         {{Consts.CreateSecondGenericAuthor}}
                         {{Consts.CreateBojackAuthorWithId}}
                     
                         var actual = await QuerySql.GetAuthorsByIdsAndNames(new QuerySql.GetAuthorsByIdsAndNamesArgs 
                         { 
                             LongArr1 = new[] { id1, bojackId }, 
                             StringArr2 = new[] { {{Consts.GenericAuthor}} } 
                         });
                         ClassicAssert.AreEqual(1, actual.Count);
                     }
                     """
        },
        [KnownTestType.PostgresGeoDataTypes] = new TestImpl
        {
            Impl = $$"""
                     public static IEnumerable<TestCaseData> PostgresGeoTypesTestCases
                     {
                         get
                         {
                             yield return new TestCaseData(
                                 new NpgsqlPoint(1, 2),
                                 new NpgsqlLine(3, 4, 5),
                                 new NpgsqlLSeg(1, 2, 3, 4),
                                 new NpgsqlBox(1, 2, 3, 4),
                                 new NpgsqlPath(new NpgsqlPoint[] { new NpgsqlPoint(1, 2), new NpgsqlPoint(3, 4) }),
                                 new NpgsqlPolygon(new NpgsqlPoint[] { new NpgsqlPoint(1, 2), new NpgsqlPoint(3, 4) }),
                                 new NpgsqlCircle(1, 2, 3)
                             ).SetName("Valid Geo Types");
 
                             yield return new TestCaseData(
                                 null,
                                 null,
                                 null,
                                 null,
                                 null,
                                 null,
                                 null
                             ).SetName("Null Geo Types");
                         }
                     }

                     [Test]
                     [TestCaseSource(nameof(PostgresGeoTypesTestCases))]
                     public async Task TestPostgresGeoTypes(NpgsqlPoint? cPoint, NpgsqlLine? cLine, NpgsqlLSeg? cLSeg, NpgsqlBox? cBox, NpgsqlPath? cPath, NpgsqlPolygon? cPolygon, NpgsqlCircle? cCircle)
                     {
                         await QuerySql.InsertPostgresGeoTypes(new QuerySql.InsertPostgresGeoTypesArgs { CPoint = cPoint, CLine = cLine, CLseg = cLSeg, CBox = cBox, CPath = cPath, CPolygon = cPolygon, CCircle = cCircle });
                         var expected = new QuerySql.GetPostgresGeoTypesRow
                         {
                             CPoint = cPoint,
                             CLine = cLine,
                             CLseg = cLSeg,
                             CBox = cBox,
                             CPath = cPath,
                             CPolygon = cPolygon,
                             CCircle = cCircle
                         };
                         var actual = await QuerySql.GetPostgresGeoTypes();
                         Assert.That(actual{{Consts.UnknownRecordValuePlaceholder}}.CPoint, Is.EqualTo(expected.CPoint));
                         Assert.That(actual{{Consts.UnknownRecordValuePlaceholder}}.CLine, Is.EqualTo(expected.CLine));
                         Assert.That(actual{{Consts.UnknownRecordValuePlaceholder}}.CLseg, Is.EqualTo(expected.CLseg));
                         Assert.That(actual{{Consts.UnknownRecordValuePlaceholder}}.CBox, Is.EqualTo(expected.CBox));
                         Assert.That(actual{{Consts.UnknownRecordValuePlaceholder}}.CPath, Is.EqualTo(expected.CPath));
                         Assert.That(actual{{Consts.UnknownRecordValuePlaceholder}}.CPolygon, Is.EqualTo(expected.CPolygon));
                         Assert.That(actual{{Consts.UnknownRecordValuePlaceholder}}.CCircle, Is.EqualTo(expected.CCircle));
                     }
                     """
        },
<<<<<<< HEAD
        [KnownTestType.PostgresTransaction] = new TestImpl
        {
            Impl = $$"""
                     [Test]
                     public async Task TestPostgresTransaction()
                     {
                         var connection = new Npgsql.NpgsqlConnection(Environment.GetEnvironmentVariable(EndToEndCommon.PostgresConnectionStringEnv));
                         await connection.OpenAsync();
                         var transaction = connection.BeginTransaction();

                         var sqlQueryWithTx = new QuerySql(transaction);
                         await sqlQueryWithTx.CreateAuthor(new QuerySql.CreateAuthorArgs { Id = 1111, Name = "Bojack Horseman", Bio = "Back in the 90s he was in a very famous TV show" });

                         // The GetAuthor method in NpgsqlExampleGen returns QuerySql.GetAuthorRow? (nullable record struct)
                         var actualNull = await this.QuerySql.GetAuthor(new QuerySql.GetAuthorArgs { Name = "Bojack Horseman" });
                         Assert.That(actualNull == null, "there is author"); // This is correct for nullable types

                         await transaction.CommitAsync();

                         var expected = new QuerySql.GetAuthorRow
                         {
                             Id = 1111,
                             Name = "Bojack Horseman",
                             Bio = "Back in the 90s he was in a very famous TV show"
                         };
                         var actual = await this.QuerySql.GetAuthor(new QuerySql.GetAuthorArgs { Name = "Bojack Horseman" });
                         Assert.That(SingularEquals(expected, actual{{Consts.UnknownRecordValuePlaceholder}})); // Apply placeholder here
                     }
                     """
        },
=======
        [KnownTestType.PostgresDataTypesOverride] = new TestImpl
        {
            Impl = $$"""
                     [Test]
                     [TestCase(-54355, "White Light from the Mouth of Infinity", "2022-10-2 15:44:01+09:00")]
                     [TestCase(null, null, "1970-01-01 00:00:00")]
                     public async Task TestPostgresDataTypesOverride(
                        int? cInteger,
                        string cVarchar,
                        DateTime cTimestamp)
                     {
                         await QuerySql.InsertPostgresTypes(new QuerySql.InsertPostgresTypesArgs
                         {
                             CInteger = cInteger,
                             CVarchar = cVarchar,
                             CTimestamp = cTimestamp
                         });
                     
                         var expected = new QuerySql.GetPostgresFunctionsRow
                         {
                             MaxInteger = cInteger,
                             MaxVarchar = cVarchar,
                             MaxTimestamp = cTimestamp
                         };

                         var actual = await QuerySql.GetPostgresFunctions();
                         AssertSingularEquals(expected, actual{{Consts.UnknownRecordValuePlaceholder}});
                     }
>>>>>>> 795e6111

                     private static void AssertSingularEquals(QuerySql.GetPostgresFunctionsRow expected, QuerySql.GetPostgresFunctionsRow actual)
                     {
                         Assert.That(actual.MaxInteger, Is.EqualTo(expected.MaxInteger));
                         Assert.That(actual.MaxVarchar, Is.EqualTo(expected.MaxVarchar));
                         Assert.That(actual.MaxTimestamp, Is.EqualTo(expected.MaxTimestamp));
                     }
                     """
        }
    };
}<|MERGE_RESOLUTION|>--- conflicted
+++ resolved
@@ -1,558 +1,555 @@
-using System.Collections.Generic;
-
-namespace EndToEndScaffold.Templates;
-
-public static class PostgresTests
-{
-    public static Dictionary<KnownTestType, TestImpl> TestImplementations { get; } = new()
-    {
-        [KnownTestType.PostgresStringDataTypes] = new TestImpl
-        {
-            Impl = $$"""
-                     [Test]
-                     [TestCase("E", "It takes a nation of millions to hold us back", "Rebel Without a Pause", "Prophets of Rage")]
-                     [TestCase(null, null, null, null)]
-                     public async Task TestPostgresStringTypes(
-                         string cChar, 
-                         string cVarchar, 
-                         string cCharacterVarying, 
-                         string cText)
-                     {
-                         await QuerySql.InsertPostgresTypes(new QuerySql.InsertPostgresTypesArgs
-                         {
-                             CChar = cChar,
-                             CVarchar = cVarchar,
-                             CCharacterVarying = cCharacterVarying,
-                             CText = cText,
-                         });
-                     
-                         var expected = new QuerySql.GetPostgresTypesRow
-                         {
-                             CChar = cChar,
-                             CVarchar = cVarchar,
-                             CCharacterVarying = cCharacterVarying,
-                             CText = cText,
-                         };
-                         var actual = await QuerySql.GetPostgresTypes();
-                         
-                         Assert.That(actual{{Consts.UnknownRecordValuePlaceholder}}.CChar, Is.EqualTo(expected.CChar));
-                         Assert.That(actual{{Consts.UnknownRecordValuePlaceholder}}.CVarchar, Is.EqualTo(expected.CVarchar));
-                         Assert.That(actual{{Consts.UnknownRecordValuePlaceholder}}.CCharacterVarying, Is.EqualTo(expected.CCharacterVarying));
-                         Assert.That(actual{{Consts.UnknownRecordValuePlaceholder}}.CText, Is.EqualTo(expected.CText));
-                     }
-                     """
-        },
-        [KnownTestType.PostgresIntegerDataTypes] = new TestImpl
-        {
-            Impl = $$"""
-                     [Test]
-                     [TestCase(true, 35, -23423, 4235235263L)]
-                     [TestCase(null, null, null, null)]
-                     public async Task TestPostgresIntegerTypes(
-                         bool cBoolean,
-                         short cSmallint, 
-                         int cInteger,
-                         long cBigint)
-                     {
-                         await QuerySql.InsertPostgresTypes(new QuerySql.InsertPostgresTypesArgs
-                         {
-                             CBoolean = cBoolean,
-                             CSmallint = cSmallint,
-                             CInteger = cInteger,
-                             CBigint = cBigint
-                         });
-                     
-                         var expected = new QuerySql.GetPostgresTypesRow
-                         {
-                             CBoolean = cBoolean,
-                             CSmallint = cSmallint,
-                             CInteger = cInteger,
-                             CBigint = cBigint
-                         };
-                         var actual = await QuerySql.GetPostgresTypes();
-                     
-                         Assert.That(actual{{Consts.UnknownRecordValuePlaceholder}}.CBoolean, Is.EqualTo(expected.CBoolean));
-                         Assert.That(actual{{Consts.UnknownRecordValuePlaceholder}}.CSmallint, Is.EqualTo(expected.CSmallint));
-                         Assert.That(actual{{Consts.UnknownRecordValuePlaceholder}}.CInteger, Is.EqualTo(expected.CInteger));
-                         Assert.That(actual{{Consts.UnknownRecordValuePlaceholder}}.CBigint, Is.EqualTo(expected.CBigint));
-                     }
-                     """
-        },
-        [KnownTestType.PostgresFloatingPointDataTypes] = new TestImpl
-        {
-            Impl = $$"""
-                     [Test]
-                     [TestCase(3.83f, 4.5534, 998.432, -8403284.321435, 42332.53)]
-                     [TestCase(null, null, null, null, null)]
-                     public async Task TestPostgresFloatingPointTypes(
-                         float? cReal, 
-                         decimal? cNumeric, 
-                         decimal? cDecimal, 
-                         double? cDoublePrecision,
-                         decimal? cMoney)
-                     {
-                         await QuerySql.InsertPostgresTypes(new QuerySql.InsertPostgresTypesArgs
-                         {
-                             CReal = cReal,
-                             CNumeric = cNumeric,
-                             CDecimal = cDecimal,
-                             CDoublePrecision = cDoublePrecision,
-                             CMoney = cMoney
-                         });
-                     
-                         var expected = new QuerySql.GetPostgresTypesRow
-                         {
-                             CReal = cReal,
-                             CNumeric = cNumeric,
-                             CDecimal = cDecimal,
-                             CDoublePrecision = cDoublePrecision,
-                             CMoney = cMoney
-                         };
-                         var actual = await QuerySql.GetPostgresTypes();
-                     
-                         Assert.That(actual{{Consts.UnknownRecordValuePlaceholder}}.CReal, Is.EqualTo(expected.CReal));
-                         Assert.That(actual{{Consts.UnknownRecordValuePlaceholder}}.CNumeric, Is.EqualTo(expected.CNumeric));
-                         Assert.That(actual{{Consts.UnknownRecordValuePlaceholder}}.CDecimal, Is.EqualTo(expected.CDecimal));
-                         Assert.That(actual{{Consts.UnknownRecordValuePlaceholder}}.CDoublePrecision, Is.EqualTo(expected.CDoublePrecision));
-                         Assert.That(actual{{Consts.UnknownRecordValuePlaceholder}}.CMoney, Is.EqualTo(expected.CMoney));
-                     }
-                     """
-        },
-        [KnownTestType.PostgresDateTimeDataTypes] = new TestImpl
-        {
-            Impl = $$"""
-                     [Test]
-                     [TestCase("2000-1-30", "12:13:14", "1983-11-3 02:01:22", "2022-10-2 15:44:01+09:00")]
-                     [TestCase(null, null, null, null)]
-                     public async Task TestPostgresDateTimeTypes(
-                         DateTime? cDate,
-                         TimeSpan? cTime, 
-                         DateTime? cTimestamp,
-                         DateTime? cTimestampWithTz)
-                     {
-                         await QuerySql.InsertPostgresTypes(new QuerySql.InsertPostgresTypesArgs
-                         {
-                             CDate = cDate,
-                             CTime = cTime,
-                             CTimestamp = cTimestamp,
-                             CTimestampWithTz = cTimestampWithTz
-                         });
-                     
-                         var expected = new QuerySql.GetPostgresTypesRow
-                         {
-                             CDate = cDate,
-                             CTime = cTime,
-                             CTimestamp = cTimestamp,
-                             CTimestampWithTz = cTimestampWithTz
-                         };
-                         var actual = await QuerySql.GetPostgresTypes();
-                     
-                         Assert.That(actual{{Consts.UnknownRecordValuePlaceholder}}.CDate, Is.EqualTo(expected.CDate));
-                         Assert.That(actual{{Consts.UnknownRecordValuePlaceholder}}.CTime, Is.EqualTo(expected.CTime));
-                         Assert.That(actual{{Consts.UnknownRecordValuePlaceholder}}.CTimestamp, Is.EqualTo(expected.CTimestamp));
-                         Assert.That(actual{{Consts.UnknownRecordValuePlaceholder}}.CTimestampWithTz, Is.EqualTo(expected.CTimestampWithTz));
-                     }
-                     """
-        },
-        [KnownTestType.PostgresArrayDataTypes] = new TestImpl
-        {
-            Impl = $$"""
-                     [Test]
-                     [TestCase(new byte[] { 0x45, 0x42 }, new string[] { "Party", "Fight" }, new int[] { 543, -4234 })]
-                     [TestCase(new byte[] { }, new string[] { }, new int[] { })]
-                     [TestCase(null, null, null)]
-                     public async Task TestPostgresArrayTypes(
-                         byte[] cBytea,
-                         string[] cTextArray,
-                         int[] cIntegerArray)
-                     {
-                         await QuerySql.InsertPostgresTypes(new QuerySql.InsertPostgresTypesArgs
-                         {
-                             CBytea = cBytea,
-                             CTextArray = cTextArray,
-                             CIntegerArray = cIntegerArray
-                         });
-                     
-                         var expected = new QuerySql.GetPostgresTypesRow
-                         {
-                             CBytea = cBytea,
-                             CTextArray = cTextArray,
-                             CIntegerArray = cIntegerArray
-                         };
-                         var actual = await QuerySql.GetPostgresTypes();
-                         
-                         Assert.That(actual{{Consts.UnknownRecordValuePlaceholder}}.CBytea, Is.EqualTo(expected.CBytea));
-                         Assert.That(actual{{Consts.UnknownRecordValuePlaceholder}}.CTextArray, Is.EqualTo(expected.CTextArray));
-                         Assert.That(actual{{Consts.UnknownRecordValuePlaceholder}}.CIntegerArray, Is.EqualTo(expected.CIntegerArray));
-                     }
-                     """
-        },
-        [KnownTestType.PostgresStringCopyFrom] = new TestImpl
-        {
-            Impl = $$"""
-                     [Test]
-                     [TestCase(100, "z", "Sex Pistols", "Anarchy in the U.K", "Never Mind the Bollocks...")]
-                     [TestCase(10, null, null, null, null)]
-                     public async Task TestStringCopyFrom(
-                        int batchSize, 
-                        string cChar, 
-                        string cVarchar, 
-                        string cCharacterVarying, 
-                        string cText)
-                     {
-                         var batchArgs = Enumerable.Range(0, batchSize)
-                             .Select(_ => new QuerySql.InsertPostgresTypesBatchArgs
-                             {
-                                 CChar = cChar,
-                                 CVarchar = cVarchar,
-                                 CCharacterVarying = cCharacterVarying,
-                                 CText = cText
-                             })
-                             .ToList();
-                         await QuerySql.InsertPostgresTypesBatch(batchArgs);
-                         var expected = new QuerySql.GetPostgresTypesCntRow
-                         {
-                             Cnt = batchSize,
-                             CChar = cChar,
-                             CVarchar = cVarchar,
-                             CCharacterVarying = cCharacterVarying,
-                             CText = cText
-                         };
-                         var actual = await QuerySql.GetPostgresTypesCnt();
-                         
-                         Assert.That(actual{{Consts.UnknownRecordValuePlaceholder}}.Cnt, Is.EqualTo(expected.Cnt));
-                         Assert.That(actual{{Consts.UnknownRecordValuePlaceholder}}.CChar, Is.EqualTo(expected.CChar));
-                         Assert.That(actual{{Consts.UnknownRecordValuePlaceholder}}.CVarchar, Is.EqualTo(expected.CVarchar));
-                         Assert.That(actual{{Consts.UnknownRecordValuePlaceholder}}.CCharacterVarying, Is.EqualTo(expected.CCharacterVarying));
-                         Assert.That(actual{{Consts.UnknownRecordValuePlaceholder}}.CText, Is.EqualTo(expected.CText));
-                     }
-                     """
-        },
-        [KnownTestType.PostgresIntegerCopyFrom] = new TestImpl
-        {
-            Impl = $$"""
-                     [Test]
-                     [TestCase(100, true, 3, 453, -1445214231L)]
-                     [TestCase(10, null, null, null, null)]
-                     public async Task TestIntegerCopyFrom(
-                        int batchSize, 
-                        bool? cBoolean, 
-                        short? cSmallint, 
-                        int? cInteger, 
-                        long? cBigint)
-                     {
-                         var batchArgs = Enumerable.Range(0, batchSize)
-                             .Select(_ => new QuerySql.InsertPostgresTypesBatchArgs
-                             {
-                                 CBoolean = cBoolean,
-                                 CSmallint = cSmallint,
-                                 CInteger = cInteger,
-                                 CBigint = cBigint
-                             })
-                             .ToList();
-                         await QuerySql.InsertPostgresTypesBatch(batchArgs);
-                         var expected = new QuerySql.GetPostgresTypesCntRow
-                         {
-                             Cnt = batchSize,
-                             CBoolean = cBoolean,
-                             CSmallint = cSmallint,
-                             CInteger = cInteger,
-                             CBigint = cBigint
-                         };
-                         var actual = await QuerySql.GetPostgresTypesCnt();
-
-                         Assert.That(actual{{Consts.UnknownRecordValuePlaceholder}}.Cnt, Is.EqualTo(expected.Cnt));
-                         Assert.That(actual{{Consts.UnknownRecordValuePlaceholder}}.CBoolean, Is.EqualTo(expected.CBoolean));
-                         Assert.That(actual{{Consts.UnknownRecordValuePlaceholder}}.CSmallint, Is.EqualTo(expected.CSmallint));
-                         Assert.That(actual{{Consts.UnknownRecordValuePlaceholder}}.CInteger, Is.EqualTo(expected.CInteger));
-                         Assert.That(actual{{Consts.UnknownRecordValuePlaceholder}}.CBigint, Is.EqualTo(expected.CBigint));
-                     }
-
-                     private static void AssertSingularEquals(QuerySql.GetPostgresTypesCntRow expected, QuerySql.GetPostgresTypesCntRow actual)
-                     {
-
-                     }
-                     """
-        },
-        [KnownTestType.PostgresFloatingPointCopyFrom] = new TestImpl
-        {
-            Impl = $$"""
-                     [Test]
-                     [TestCase(100, 666.6f, 336.3431, -99.999, -1377.996, -43242.43)]
-                     [TestCase(10, null, null, null, null, null)]
-                     public async Task TestFloatingPointCopyFrom(
-                        int batchSize, 
-                        float? cReal, 
-                        decimal? cDecimal, 
-                        decimal? cNumeric, 
-                        double? cDoublePrecision,
-                        decimal? cMoney)
-                     {
-                         var batchArgs = Enumerable.Range(0, batchSize)
-                             .Select(_ => new QuerySql.InsertPostgresTypesBatchArgs
-                             {
-                                 CReal = cReal,
-                                 CDecimal = cDecimal,
-                                 CNumeric = cNumeric,
-                                 CDoublePrecision = cDoublePrecision,
-                                 CMoney = cMoney
-                             })
-                             .ToList();
-                         await QuerySql.InsertPostgresTypesBatch(batchArgs);
-                         var expected = new QuerySql.GetPostgresTypesCntRow
-                         {
-                             Cnt = batchSize,
-                             CReal = cReal,
-                             CDecimal = cDecimal,
-                             CNumeric = cNumeric,
-                             CDoublePrecision = cDoublePrecision,
-                             CMoney = cMoney
-                         };
-                         var actual = await QuerySql.GetPostgresTypesCnt();
-                         
-                         Assert.That(actual{{Consts.UnknownRecordValuePlaceholder}}.Cnt, Is.EqualTo(expected.Cnt));
-                         Assert.That(actual{{Consts.UnknownRecordValuePlaceholder}}.CReal, Is.EqualTo(expected.CReal));
-                         Assert.That(actual{{Consts.UnknownRecordValuePlaceholder}}.CDecimal, Is.EqualTo(expected.CDecimal));
-                         Assert.That(actual{{Consts.UnknownRecordValuePlaceholder}}.CNumeric, Is.EqualTo(expected.CNumeric));
-                         Assert.That(actual{{Consts.UnknownRecordValuePlaceholder}}.CDoublePrecision, Is.EqualTo(expected.CDoublePrecision));
-                         Assert.That(actual{{Consts.UnknownRecordValuePlaceholder}}.CMoney, Is.EqualTo(expected.CMoney));
-                     }
-                     """
-        },
-        [KnownTestType.PostgresDateTimeCopyFrom] = new TestImpl
-        {
-            Impl = $$"""
-                     [Test]
-                     [TestCase(100, "1973-12-3", "00:34:00", "1960-11-3 02:01:22", "2030-07-20 15:44:01+09:00")]
-                     [TestCase(10, null, null, null, null)]
-                     public async Task TestDateTimeCopyFrom(
-                        int batchSize, 
-                        DateTime? cDate, 
-                        TimeSpan? cTime, 
-                        DateTime? cTimestamp, 
-                        DateTime? cTimestampWithTz)
-                     {
-                         DateTime? cTimestampWithTzAsUtc = null;
-                         if (cTimestampWithTz != null)
-                            cTimestampWithTzAsUtc = DateTime.SpecifyKind(cTimestampWithTz.Value, DateTimeKind.Utc);
-                            
-                         var batchArgs = Enumerable.Range(0, batchSize)
-                             .Select(_ => new QuerySql.InsertPostgresTypesBatchArgs
-                             {
-                                 CDate = cDate,
-                                 CTime = cTime,
-                                 CTimestamp = cTimestamp,
-                                 CTimestampWithTz = cTimestampWithTzAsUtc
-                             })
-                             .ToList();
-                         await QuerySql.InsertPostgresTypesBatch(batchArgs);
-                         var expected = new QuerySql.GetPostgresTypesCntRow
-                         {
-                             Cnt = batchSize,
-                             CDate = cDate,
-                             CTime = cTime,
-                             CTimestamp = cTimestamp,
-                             CTimestampWithTz = cTimestampWithTz,
-                         };
-                         var actual = await QuerySql.GetPostgresTypesCnt();
-                         
-                         Assert.That(actual{{Consts.UnknownRecordValuePlaceholder}}.Cnt, Is.EqualTo(expected.Cnt));
-                         Assert.That(actual{{Consts.UnknownRecordValuePlaceholder}}.CDate, Is.EqualTo(expected.CDate));
-                         Assert.That(actual{{Consts.UnknownRecordValuePlaceholder}}.CTime, Is.EqualTo(expected.CTime));
-                         Assert.That(actual{{Consts.UnknownRecordValuePlaceholder}}.CTimestamp, Is.EqualTo(expected.CTimestamp));
-                         Assert.That(actual{{Consts.UnknownRecordValuePlaceholder}}.CTimestampWithTz, Is.EqualTo(expected.CTimestampWithTz));
-                     }
-                     """
-        },
-        [KnownTestType.PostgresArrayCopyFrom] = new TestImpl
-        {
-            Impl = $$"""
-                     [Test]
-                     [TestCase(100, new byte[] { 0x53, 0x56 })]
-                     [TestCase(10,  new byte[] { })]
-                     [TestCase(10, null)]
-                     public async Task TestArrayCopyFrom(
-                        int batchSize, 
-                        byte[] cBytea)
-                     {
-                         var batchArgs = Enumerable.Range(0, batchSize)
-                             .Select(_ => new QuerySql.InsertPostgresTypesBatchArgs
-                             {
-                                 CBytea = cBytea
-                             })
-                             .ToList();
-                         await QuerySql.InsertPostgresTypesBatch(batchArgs);
-                         var expected = new QuerySql.GetPostgresTypesCntRow
-                         {
-                             Cnt = batchSize,
-                             CBytea = cBytea
-                         };
-                         var actual = await QuerySql.GetPostgresTypesCnt();
-
-                         Assert.That(actual{{Consts.UnknownRecordValuePlaceholder}}.Cnt, Is.EqualTo(expected.Cnt));
-                         Assert.That(actual{{Consts.UnknownRecordValuePlaceholder}}.CBytea, Is.EqualTo(expected.CBytea));
-                     }
-                     """
-        },
-        [KnownTestType.ArrayAsParam] = new TestImpl
-        {
-            Impl = $$"""
-                     [Test]
-                     public async Task TestArray()
-                     {
-                         {{Consts.CreateFirstGenericAuthor}}
-                         {{Consts.CreateBojackAuthorWithId}}
-                         var actual = await QuerySql.GetAuthorsByIds(new QuerySql.GetAuthorsByIdsArgs 
-                         { 
-                             LongArr1 = new[] { id1, bojackId } 
-                         });
-                         ClassicAssert.AreEqual(2, actual.Count);
-                     }
-                     """
-        },
-        [KnownTestType.MultipleArraysAsParams] = new TestImpl
-        {
-            Impl = $$"""
-                     [Test]
-                     public async Task TestMultipleArrays()
-                     {
-                         {{Consts.CreateFirstGenericAuthor}}
-                         {{Consts.CreateSecondGenericAuthor}}
-                         {{Consts.CreateBojackAuthorWithId}}
-                     
-                         var actual = await QuerySql.GetAuthorsByIdsAndNames(new QuerySql.GetAuthorsByIdsAndNamesArgs 
-                         { 
-                             LongArr1 = new[] { id1, bojackId }, 
-                             StringArr2 = new[] { {{Consts.GenericAuthor}} } 
-                         });
-                         ClassicAssert.AreEqual(1, actual.Count);
-                     }
-                     """
-        },
-        [KnownTestType.PostgresGeoDataTypes] = new TestImpl
-        {
-            Impl = $$"""
-                     public static IEnumerable<TestCaseData> PostgresGeoTypesTestCases
-                     {
-                         get
-                         {
-                             yield return new TestCaseData(
-                                 new NpgsqlPoint(1, 2),
-                                 new NpgsqlLine(3, 4, 5),
-                                 new NpgsqlLSeg(1, 2, 3, 4),
-                                 new NpgsqlBox(1, 2, 3, 4),
-                                 new NpgsqlPath(new NpgsqlPoint[] { new NpgsqlPoint(1, 2), new NpgsqlPoint(3, 4) }),
-                                 new NpgsqlPolygon(new NpgsqlPoint[] { new NpgsqlPoint(1, 2), new NpgsqlPoint(3, 4) }),
-                                 new NpgsqlCircle(1, 2, 3)
-                             ).SetName("Valid Geo Types");
- 
-                             yield return new TestCaseData(
-                                 null,
-                                 null,
-                                 null,
-                                 null,
-                                 null,
-                                 null,
-                                 null
-                             ).SetName("Null Geo Types");
-                         }
-                     }
-
-                     [Test]
-                     [TestCaseSource(nameof(PostgresGeoTypesTestCases))]
-                     public async Task TestPostgresGeoTypes(NpgsqlPoint? cPoint, NpgsqlLine? cLine, NpgsqlLSeg? cLSeg, NpgsqlBox? cBox, NpgsqlPath? cPath, NpgsqlPolygon? cPolygon, NpgsqlCircle? cCircle)
-                     {
-                         await QuerySql.InsertPostgresGeoTypes(new QuerySql.InsertPostgresGeoTypesArgs { CPoint = cPoint, CLine = cLine, CLseg = cLSeg, CBox = cBox, CPath = cPath, CPolygon = cPolygon, CCircle = cCircle });
-                         var expected = new QuerySql.GetPostgresGeoTypesRow
-                         {
-                             CPoint = cPoint,
-                             CLine = cLine,
-                             CLseg = cLSeg,
-                             CBox = cBox,
-                             CPath = cPath,
-                             CPolygon = cPolygon,
-                             CCircle = cCircle
-                         };
-                         var actual = await QuerySql.GetPostgresGeoTypes();
-                         Assert.That(actual{{Consts.UnknownRecordValuePlaceholder}}.CPoint, Is.EqualTo(expected.CPoint));
-                         Assert.That(actual{{Consts.UnknownRecordValuePlaceholder}}.CLine, Is.EqualTo(expected.CLine));
-                         Assert.That(actual{{Consts.UnknownRecordValuePlaceholder}}.CLseg, Is.EqualTo(expected.CLseg));
-                         Assert.That(actual{{Consts.UnknownRecordValuePlaceholder}}.CBox, Is.EqualTo(expected.CBox));
-                         Assert.That(actual{{Consts.UnknownRecordValuePlaceholder}}.CPath, Is.EqualTo(expected.CPath));
-                         Assert.That(actual{{Consts.UnknownRecordValuePlaceholder}}.CPolygon, Is.EqualTo(expected.CPolygon));
-                         Assert.That(actual{{Consts.UnknownRecordValuePlaceholder}}.CCircle, Is.EqualTo(expected.CCircle));
-                     }
-                     """
-        },
-<<<<<<< HEAD
-        [KnownTestType.PostgresTransaction] = new TestImpl
-        {
-            Impl = $$"""
-                     [Test]
-                     public async Task TestPostgresTransaction()
-                     {
-                         var connection = new Npgsql.NpgsqlConnection(Environment.GetEnvironmentVariable(EndToEndCommon.PostgresConnectionStringEnv));
-                         await connection.OpenAsync();
-                         var transaction = connection.BeginTransaction();
-
-                         var sqlQueryWithTx = new QuerySql(transaction);
-                         await sqlQueryWithTx.CreateAuthor(new QuerySql.CreateAuthorArgs { Id = 1111, Name = "Bojack Horseman", Bio = "Back in the 90s he was in a very famous TV show" });
-
-                         // The GetAuthor method in NpgsqlExampleGen returns QuerySql.GetAuthorRow? (nullable record struct)
-                         var actualNull = await this.QuerySql.GetAuthor(new QuerySql.GetAuthorArgs { Name = "Bojack Horseman" });
-                         Assert.That(actualNull == null, "there is author"); // This is correct for nullable types
-
-                         await transaction.CommitAsync();
-
-                         var expected = new QuerySql.GetAuthorRow
-                         {
-                             Id = 1111,
-                             Name = "Bojack Horseman",
-                             Bio = "Back in the 90s he was in a very famous TV show"
-                         };
-                         var actual = await this.QuerySql.GetAuthor(new QuerySql.GetAuthorArgs { Name = "Bojack Horseman" });
-                         Assert.That(SingularEquals(expected, actual{{Consts.UnknownRecordValuePlaceholder}})); // Apply placeholder here
-                     }
-                     """
-        },
-=======
-        [KnownTestType.PostgresDataTypesOverride] = new TestImpl
-        {
-            Impl = $$"""
-                     [Test]
-                     [TestCase(-54355, "White Light from the Mouth of Infinity", "2022-10-2 15:44:01+09:00")]
-                     [TestCase(null, null, "1970-01-01 00:00:00")]
-                     public async Task TestPostgresDataTypesOverride(
-                        int? cInteger,
-                        string cVarchar,
-                        DateTime cTimestamp)
-                     {
-                         await QuerySql.InsertPostgresTypes(new QuerySql.InsertPostgresTypesArgs
-                         {
-                             CInteger = cInteger,
-                             CVarchar = cVarchar,
-                             CTimestamp = cTimestamp
-                         });
-                     
-                         var expected = new QuerySql.GetPostgresFunctionsRow
-                         {
-                             MaxInteger = cInteger,
-                             MaxVarchar = cVarchar,
-                             MaxTimestamp = cTimestamp
-                         };
-
-                         var actual = await QuerySql.GetPostgresFunctions();
-                         AssertSingularEquals(expected, actual{{Consts.UnknownRecordValuePlaceholder}});
-                     }
->>>>>>> 795e6111
-
-                     private static void AssertSingularEquals(QuerySql.GetPostgresFunctionsRow expected, QuerySql.GetPostgresFunctionsRow actual)
-                     {
-                         Assert.That(actual.MaxInteger, Is.EqualTo(expected.MaxInteger));
-                         Assert.That(actual.MaxVarchar, Is.EqualTo(expected.MaxVarchar));
-                         Assert.That(actual.MaxTimestamp, Is.EqualTo(expected.MaxTimestamp));
-                     }
-                     """
-        }
-    };
+using System.Collections.Generic;
+
+namespace EndToEndScaffold.Templates;
+
+public static class PostgresTests
+{
+    public static Dictionary<KnownTestType, TestImpl> TestImplementations { get; } = new()
+    {
+        [KnownTestType.PostgresStringDataTypes] = new TestImpl
+        {
+            Impl = $$"""
+                     [Test]
+                     [TestCase("E", "It takes a nation of millions to hold us back", "Rebel Without a Pause", "Prophets of Rage")]
+                     [TestCase(null, null, null, null)]
+                     public async Task TestPostgresStringTypes(
+                         string cChar, 
+                         string cVarchar, 
+                         string cCharacterVarying, 
+                         string cText)
+                     {
+                         await QuerySql.InsertPostgresTypes(new QuerySql.InsertPostgresTypesArgs
+                         {
+                             CChar = cChar,
+                             CVarchar = cVarchar,
+                             CCharacterVarying = cCharacterVarying,
+                             CText = cText,
+                         });
+                     
+                         var expected = new QuerySql.GetPostgresTypesRow
+                         {
+                             CChar = cChar,
+                             CVarchar = cVarchar,
+                             CCharacterVarying = cCharacterVarying,
+                             CText = cText,
+                         };
+                         var actual = await QuerySql.GetPostgresTypes();
+                         
+                         Assert.That(actual{{Consts.UnknownRecordValuePlaceholder}}.CChar, Is.EqualTo(expected.CChar));
+                         Assert.That(actual{{Consts.UnknownRecordValuePlaceholder}}.CVarchar, Is.EqualTo(expected.CVarchar));
+                         Assert.That(actual{{Consts.UnknownRecordValuePlaceholder}}.CCharacterVarying, Is.EqualTo(expected.CCharacterVarying));
+                         Assert.That(actual{{Consts.UnknownRecordValuePlaceholder}}.CText, Is.EqualTo(expected.CText));
+                     }
+                     """
+        },
+        [KnownTestType.PostgresIntegerDataTypes] = new TestImpl
+        {
+            Impl = $$"""
+                     [Test]
+                     [TestCase(true, 35, -23423, 4235235263L)]
+                     [TestCase(null, null, null, null)]
+                     public async Task TestPostgresIntegerTypes(
+                         bool cBoolean,
+                         short cSmallint, 
+                         int cInteger,
+                         long cBigint)
+                     {
+                         await QuerySql.InsertPostgresTypes(new QuerySql.InsertPostgresTypesArgs
+                         {
+                             CBoolean = cBoolean,
+                             CSmallint = cSmallint,
+                             CInteger = cInteger,
+                             CBigint = cBigint
+                         });
+                     
+                         var expected = new QuerySql.GetPostgresTypesRow
+                         {
+                             CBoolean = cBoolean,
+                             CSmallint = cSmallint,
+                             CInteger = cInteger,
+                             CBigint = cBigint
+                         };
+                         var actual = await QuerySql.GetPostgresTypes();
+                     
+                         Assert.That(actual{{Consts.UnknownRecordValuePlaceholder}}.CBoolean, Is.EqualTo(expected.CBoolean));
+                         Assert.That(actual{{Consts.UnknownRecordValuePlaceholder}}.CSmallint, Is.EqualTo(expected.CSmallint));
+                         Assert.That(actual{{Consts.UnknownRecordValuePlaceholder}}.CInteger, Is.EqualTo(expected.CInteger));
+                         Assert.That(actual{{Consts.UnknownRecordValuePlaceholder}}.CBigint, Is.EqualTo(expected.CBigint));
+                     }
+                     """
+        },
+        [KnownTestType.PostgresFloatingPointDataTypes] = new TestImpl
+        {
+            Impl = $$"""
+                     [Test]
+                     [TestCase(3.83f, 4.5534, 998.432, -8403284.321435, 42332.53)]
+                     [TestCase(null, null, null, null, null)]
+                     public async Task TestPostgresFloatingPointTypes(
+                         float? cReal, 
+                         decimal? cNumeric, 
+                         decimal? cDecimal, 
+                         double? cDoublePrecision,
+                         decimal? cMoney)
+                     {
+                         await QuerySql.InsertPostgresTypes(new QuerySql.InsertPostgresTypesArgs
+                         {
+                             CReal = cReal,
+                             CNumeric = cNumeric,
+                             CDecimal = cDecimal,
+                             CDoublePrecision = cDoublePrecision,
+                             CMoney = cMoney
+                         });
+                     
+                         var expected = new QuerySql.GetPostgresTypesRow
+                         {
+                             CReal = cReal,
+                             CNumeric = cNumeric,
+                             CDecimal = cDecimal,
+                             CDoublePrecision = cDoublePrecision,
+                             CMoney = cMoney
+                         };
+                         var actual = await QuerySql.GetPostgresTypes();
+                     
+                         Assert.That(actual{{Consts.UnknownRecordValuePlaceholder}}.CReal, Is.EqualTo(expected.CReal));
+                         Assert.That(actual{{Consts.UnknownRecordValuePlaceholder}}.CNumeric, Is.EqualTo(expected.CNumeric));
+                         Assert.That(actual{{Consts.UnknownRecordValuePlaceholder}}.CDecimal, Is.EqualTo(expected.CDecimal));
+                         Assert.That(actual{{Consts.UnknownRecordValuePlaceholder}}.CDoublePrecision, Is.EqualTo(expected.CDoublePrecision));
+                         Assert.That(actual{{Consts.UnknownRecordValuePlaceholder}}.CMoney, Is.EqualTo(expected.CMoney));
+                     }
+                     """
+        },
+        [KnownTestType.PostgresDateTimeDataTypes] = new TestImpl
+        {
+            Impl = $$"""
+                     [Test]
+                     [TestCase("2000-1-30", "12:13:14", "1983-11-3 02:01:22", "2022-10-2 15:44:01+09:00")]
+                     [TestCase(null, null, null, null)]
+                     public async Task TestPostgresDateTimeTypes(
+                         DateTime? cDate,
+                         TimeSpan? cTime, 
+                         DateTime? cTimestamp,
+                         DateTime? cTimestampWithTz)
+                     {
+                         await QuerySql.InsertPostgresTypes(new QuerySql.InsertPostgresTypesArgs
+                         {
+                             CDate = cDate,
+                             CTime = cTime,
+                             CTimestamp = cTimestamp,
+                             CTimestampWithTz = cTimestampWithTz
+                         });
+                     
+                         var expected = new QuerySql.GetPostgresTypesRow
+                         {
+                             CDate = cDate,
+                             CTime = cTime,
+                             CTimestamp = cTimestamp,
+                             CTimestampWithTz = cTimestampWithTz
+                         };
+                         var actual = await QuerySql.GetPostgresTypes();
+                     
+                         Assert.That(actual{{Consts.UnknownRecordValuePlaceholder}}.CDate, Is.EqualTo(expected.CDate));
+                         Assert.That(actual{{Consts.UnknownRecordValuePlaceholder}}.CTime, Is.EqualTo(expected.CTime));
+                         Assert.That(actual{{Consts.UnknownRecordValuePlaceholder}}.CTimestamp, Is.EqualTo(expected.CTimestamp));
+                         Assert.That(actual{{Consts.UnknownRecordValuePlaceholder}}.CTimestampWithTz, Is.EqualTo(expected.CTimestampWithTz));
+                     }
+                     """
+        },
+        [KnownTestType.PostgresArrayDataTypes] = new TestImpl
+        {
+            Impl = $$"""
+                     [Test]
+                     [TestCase(new byte[] { 0x45, 0x42 }, new string[] { "Party", "Fight" }, new int[] { 543, -4234 })]
+                     [TestCase(new byte[] { }, new string[] { }, new int[] { })]
+                     [TestCase(null, null, null)]
+                     public async Task TestPostgresArrayTypes(
+                         byte[] cBytea,
+                         string[] cTextArray,
+                         int[] cIntegerArray)
+                     {
+                         await QuerySql.InsertPostgresTypes(new QuerySql.InsertPostgresTypesArgs
+                         {
+                             CBytea = cBytea,
+                             CTextArray = cTextArray,
+                             CIntegerArray = cIntegerArray
+                         });
+                     
+                         var expected = new QuerySql.GetPostgresTypesRow
+                         {
+                             CBytea = cBytea,
+                             CTextArray = cTextArray,
+                             CIntegerArray = cIntegerArray
+                         };
+                         var actual = await QuerySql.GetPostgresTypes();
+                         
+                         Assert.That(actual{{Consts.UnknownRecordValuePlaceholder}}.CBytea, Is.EqualTo(expected.CBytea));
+                         Assert.That(actual{{Consts.UnknownRecordValuePlaceholder}}.CTextArray, Is.EqualTo(expected.CTextArray));
+                         Assert.That(actual{{Consts.UnknownRecordValuePlaceholder}}.CIntegerArray, Is.EqualTo(expected.CIntegerArray));
+                     }
+                     """
+        },
+        [KnownTestType.PostgresStringCopyFrom] = new TestImpl
+        {
+            Impl = $$"""
+                     [Test]
+                     [TestCase(100, "z", "Sex Pistols", "Anarchy in the U.K", "Never Mind the Bollocks...")]
+                     [TestCase(10, null, null, null, null)]
+                     public async Task TestStringCopyFrom(
+                        int batchSize, 
+                        string cChar, 
+                        string cVarchar, 
+                        string cCharacterVarying, 
+                        string cText)
+                     {
+                         var batchArgs = Enumerable.Range(0, batchSize)
+                             .Select(_ => new QuerySql.InsertPostgresTypesBatchArgs
+                             {
+                                 CChar = cChar,
+                                 CVarchar = cVarchar,
+                                 CCharacterVarying = cCharacterVarying,
+                                 CText = cText
+                             })
+                             .ToList();
+                         await QuerySql.InsertPostgresTypesBatch(batchArgs);
+                         var expected = new QuerySql.GetPostgresTypesCntRow
+                         {
+                             Cnt = batchSize,
+                             CChar = cChar,
+                             CVarchar = cVarchar,
+                             CCharacterVarying = cCharacterVarying,
+                             CText = cText
+                         };
+                         var actual = await QuerySql.GetPostgresTypesCnt();
+                         
+                         Assert.That(actual{{Consts.UnknownRecordValuePlaceholder}}.Cnt, Is.EqualTo(expected.Cnt));
+                         Assert.That(actual{{Consts.UnknownRecordValuePlaceholder}}.CChar, Is.EqualTo(expected.CChar));
+                         Assert.That(actual{{Consts.UnknownRecordValuePlaceholder}}.CVarchar, Is.EqualTo(expected.CVarchar));
+                         Assert.That(actual{{Consts.UnknownRecordValuePlaceholder}}.CCharacterVarying, Is.EqualTo(expected.CCharacterVarying));
+                         Assert.That(actual{{Consts.UnknownRecordValuePlaceholder}}.CText, Is.EqualTo(expected.CText));
+                     }
+                     """
+        },
+        [KnownTestType.PostgresIntegerCopyFrom] = new TestImpl
+        {
+            Impl = $$"""
+                     [Test]
+                     [TestCase(100, true, 3, 453, -1445214231L)]
+                     [TestCase(10, null, null, null, null)]
+                     public async Task TestIntegerCopyFrom(
+                        int batchSize, 
+                        bool? cBoolean, 
+                        short? cSmallint, 
+                        int? cInteger, 
+                        long? cBigint)
+                     {
+                         var batchArgs = Enumerable.Range(0, batchSize)
+                             .Select(_ => new QuerySql.InsertPostgresTypesBatchArgs
+                             {
+                                 CBoolean = cBoolean,
+                                 CSmallint = cSmallint,
+                                 CInteger = cInteger,
+                                 CBigint = cBigint
+                             })
+                             .ToList();
+                         await QuerySql.InsertPostgresTypesBatch(batchArgs);
+                         var expected = new QuerySql.GetPostgresTypesCntRow
+                         {
+                             Cnt = batchSize,
+                             CBoolean = cBoolean,
+                             CSmallint = cSmallint,
+                             CInteger = cInteger,
+                             CBigint = cBigint
+                         };
+                         var actual = await QuerySql.GetPostgresTypesCnt();
+
+                         Assert.That(actual{{Consts.UnknownRecordValuePlaceholder}}.Cnt, Is.EqualTo(expected.Cnt));
+                         Assert.That(actual{{Consts.UnknownRecordValuePlaceholder}}.CBoolean, Is.EqualTo(expected.CBoolean));
+                         Assert.That(actual{{Consts.UnknownRecordValuePlaceholder}}.CSmallint, Is.EqualTo(expected.CSmallint));
+                         Assert.That(actual{{Consts.UnknownRecordValuePlaceholder}}.CInteger, Is.EqualTo(expected.CInteger));
+                         Assert.That(actual{{Consts.UnknownRecordValuePlaceholder}}.CBigint, Is.EqualTo(expected.CBigint));
+                     }
+
+                     private static void AssertSingularEquals(QuerySql.GetPostgresTypesCntRow expected, QuerySql.GetPostgresTypesCntRow actual)
+                     {
+
+                     }
+                     """
+        },
+        [KnownTestType.PostgresFloatingPointCopyFrom] = new TestImpl
+        {
+            Impl = $$"""
+                     [Test]
+                     [TestCase(100, 666.6f, 336.3431, -99.999, -1377.996, -43242.43)]
+                     [TestCase(10, null, null, null, null, null)]
+                     public async Task TestFloatingPointCopyFrom(
+                        int batchSize, 
+                        float? cReal, 
+                        decimal? cDecimal, 
+                        decimal? cNumeric, 
+                        double? cDoublePrecision,
+                        decimal? cMoney)
+                     {
+                         var batchArgs = Enumerable.Range(0, batchSize)
+                             .Select(_ => new QuerySql.InsertPostgresTypesBatchArgs
+                             {
+                                 CReal = cReal,
+                                 CDecimal = cDecimal,
+                                 CNumeric = cNumeric,
+                                 CDoublePrecision = cDoublePrecision,
+                                 CMoney = cMoney
+                             })
+                             .ToList();
+                         await QuerySql.InsertPostgresTypesBatch(batchArgs);
+                         var expected = new QuerySql.GetPostgresTypesCntRow
+                         {
+                             Cnt = batchSize,
+                             CReal = cReal,
+                             CDecimal = cDecimal,
+                             CNumeric = cNumeric,
+                             CDoublePrecision = cDoublePrecision,
+                             CMoney = cMoney
+                         };
+                         var actual = await QuerySql.GetPostgresTypesCnt();
+                         
+                         Assert.That(actual{{Consts.UnknownRecordValuePlaceholder}}.Cnt, Is.EqualTo(expected.Cnt));
+                         Assert.That(actual{{Consts.UnknownRecordValuePlaceholder}}.CReal, Is.EqualTo(expected.CReal));
+                         Assert.That(actual{{Consts.UnknownRecordValuePlaceholder}}.CDecimal, Is.EqualTo(expected.CDecimal));
+                         Assert.That(actual{{Consts.UnknownRecordValuePlaceholder}}.CNumeric, Is.EqualTo(expected.CNumeric));
+                         Assert.That(actual{{Consts.UnknownRecordValuePlaceholder}}.CDoublePrecision, Is.EqualTo(expected.CDoublePrecision));
+                         Assert.That(actual{{Consts.UnknownRecordValuePlaceholder}}.CMoney, Is.EqualTo(expected.CMoney));
+                     }
+                     """
+        },
+        [KnownTestType.PostgresDateTimeCopyFrom] = new TestImpl
+        {
+            Impl = $$"""
+                     [Test]
+                     [TestCase(100, "1973-12-3", "00:34:00", "1960-11-3 02:01:22", "2030-07-20 15:44:01+09:00")]
+                     [TestCase(10, null, null, null, null)]
+                     public async Task TestDateTimeCopyFrom(
+                        int batchSize, 
+                        DateTime? cDate, 
+                        TimeSpan? cTime, 
+                        DateTime? cTimestamp, 
+                        DateTime? cTimestampWithTz)
+                     {
+                         DateTime? cTimestampWithTzAsUtc = null;
+                         if (cTimestampWithTz != null)
+                            cTimestampWithTzAsUtc = DateTime.SpecifyKind(cTimestampWithTz.Value, DateTimeKind.Utc);
+                            
+                         var batchArgs = Enumerable.Range(0, batchSize)
+                             .Select(_ => new QuerySql.InsertPostgresTypesBatchArgs
+                             {
+                                 CDate = cDate,
+                                 CTime = cTime,
+                                 CTimestamp = cTimestamp,
+                                 CTimestampWithTz = cTimestampWithTzAsUtc
+                             })
+                             .ToList();
+                         await QuerySql.InsertPostgresTypesBatch(batchArgs);
+                         var expected = new QuerySql.GetPostgresTypesCntRow
+                         {
+                             Cnt = batchSize,
+                             CDate = cDate,
+                             CTime = cTime,
+                             CTimestamp = cTimestamp,
+                             CTimestampWithTz = cTimestampWithTz,
+                         };
+                         var actual = await QuerySql.GetPostgresTypesCnt();
+                         
+                         Assert.That(actual{{Consts.UnknownRecordValuePlaceholder}}.Cnt, Is.EqualTo(expected.Cnt));
+                         Assert.That(actual{{Consts.UnknownRecordValuePlaceholder}}.CDate, Is.EqualTo(expected.CDate));
+                         Assert.That(actual{{Consts.UnknownRecordValuePlaceholder}}.CTime, Is.EqualTo(expected.CTime));
+                         Assert.That(actual{{Consts.UnknownRecordValuePlaceholder}}.CTimestamp, Is.EqualTo(expected.CTimestamp));
+                         Assert.That(actual{{Consts.UnknownRecordValuePlaceholder}}.CTimestampWithTz, Is.EqualTo(expected.CTimestampWithTz));
+                     }
+                     """
+        },
+        [KnownTestType.PostgresArrayCopyFrom] = new TestImpl
+        {
+            Impl = $$"""
+                     [Test]
+                     [TestCase(100, new byte[] { 0x53, 0x56 })]
+                     [TestCase(10,  new byte[] { })]
+                     [TestCase(10, null)]
+                     public async Task TestArrayCopyFrom(
+                        int batchSize, 
+                        byte[] cBytea)
+                     {
+                         var batchArgs = Enumerable.Range(0, batchSize)
+                             .Select(_ => new QuerySql.InsertPostgresTypesBatchArgs
+                             {
+                                 CBytea = cBytea
+                             })
+                             .ToList();
+                         await QuerySql.InsertPostgresTypesBatch(batchArgs);
+                         var expected = new QuerySql.GetPostgresTypesCntRow
+                         {
+                             Cnt = batchSize,
+                             CBytea = cBytea
+                         };
+                         var actual = await QuerySql.GetPostgresTypesCnt();
+
+                         Assert.That(actual{{Consts.UnknownRecordValuePlaceholder}}.Cnt, Is.EqualTo(expected.Cnt));
+                         Assert.That(actual{{Consts.UnknownRecordValuePlaceholder}}.CBytea, Is.EqualTo(expected.CBytea));
+                     }
+                     """
+        },
+        [KnownTestType.ArrayAsParam] = new TestImpl
+        {
+            Impl = $$"""
+                     [Test]
+                     public async Task TestArray()
+                     {
+                         {{Consts.CreateFirstGenericAuthor}}
+                         {{Consts.CreateBojackAuthorWithId}}
+                         var actual = await QuerySql.GetAuthorsByIds(new QuerySql.GetAuthorsByIdsArgs 
+                         { 
+                             LongArr1 = new[] { id1, bojackId } 
+                         });
+                         ClassicAssert.AreEqual(2, actual.Count);
+                     }
+                     """
+        },
+        [KnownTestType.MultipleArraysAsParams] = new TestImpl
+        {
+            Impl = $$"""
+                     [Test]
+                     public async Task TestMultipleArrays()
+                     {
+                         {{Consts.CreateFirstGenericAuthor}}
+                         {{Consts.CreateSecondGenericAuthor}}
+                         {{Consts.CreateBojackAuthorWithId}}
+                     
+                         var actual = await QuerySql.GetAuthorsByIdsAndNames(new QuerySql.GetAuthorsByIdsAndNamesArgs 
+                         { 
+                             LongArr1 = new[] { id1, bojackId }, 
+                             StringArr2 = new[] { {{Consts.GenericAuthor}} } 
+                         });
+                         ClassicAssert.AreEqual(1, actual.Count);
+                     }
+                     """
+        },
+        [KnownTestType.PostgresGeoDataTypes] = new TestImpl
+        {
+            Impl = $$"""
+                     public static IEnumerable<TestCaseData> PostgresGeoTypesTestCases
+                     {
+                         get
+                         {
+                             yield return new TestCaseData(
+                                 new NpgsqlPoint(1, 2),
+                                 new NpgsqlLine(3, 4, 5),
+                                 new NpgsqlLSeg(1, 2, 3, 4),
+                                 new NpgsqlBox(1, 2, 3, 4),
+                                 new NpgsqlPath(new NpgsqlPoint[] { new NpgsqlPoint(1, 2), new NpgsqlPoint(3, 4) }),
+                                 new NpgsqlPolygon(new NpgsqlPoint[] { new NpgsqlPoint(1, 2), new NpgsqlPoint(3, 4) }),
+                                 new NpgsqlCircle(1, 2, 3)
+                             ).SetName("Valid Geo Types");
+ 
+                             yield return new TestCaseData(
+                                 null,
+                                 null,
+                                 null,
+                                 null,
+                                 null,
+                                 null,
+                                 null
+                             ).SetName("Null Geo Types");
+                         }
+                     }
+
+                     [Test]
+                     [TestCaseSource(nameof(PostgresGeoTypesTestCases))]
+                     public async Task TestPostgresGeoTypes(NpgsqlPoint? cPoint, NpgsqlLine? cLine, NpgsqlLSeg? cLSeg, NpgsqlBox? cBox, NpgsqlPath? cPath, NpgsqlPolygon? cPolygon, NpgsqlCircle? cCircle)
+                     {
+                         await QuerySql.InsertPostgresGeoTypes(new QuerySql.InsertPostgresGeoTypesArgs { CPoint = cPoint, CLine = cLine, CLseg = cLSeg, CBox = cBox, CPath = cPath, CPolygon = cPolygon, CCircle = cCircle });
+                         var expected = new QuerySql.GetPostgresGeoTypesRow
+                         {
+                             CPoint = cPoint,
+                             CLine = cLine,
+                             CLseg = cLSeg,
+                             CBox = cBox,
+                             CPath = cPath,
+                             CPolygon = cPolygon,
+                             CCircle = cCircle
+                         };
+                         var actual = await QuerySql.GetPostgresGeoTypes();
+                         Assert.That(actual{{Consts.UnknownRecordValuePlaceholder}}.CPoint, Is.EqualTo(expected.CPoint));
+                         Assert.That(actual{{Consts.UnknownRecordValuePlaceholder}}.CLine, Is.EqualTo(expected.CLine));
+                         Assert.That(actual{{Consts.UnknownRecordValuePlaceholder}}.CLseg, Is.EqualTo(expected.CLseg));
+                         Assert.That(actual{{Consts.UnknownRecordValuePlaceholder}}.CBox, Is.EqualTo(expected.CBox));
+                         Assert.That(actual{{Consts.UnknownRecordValuePlaceholder}}.CPath, Is.EqualTo(expected.CPath));
+                         Assert.That(actual{{Consts.UnknownRecordValuePlaceholder}}.CPolygon, Is.EqualTo(expected.CPolygon));
+                         Assert.That(actual{{Consts.UnknownRecordValuePlaceholder}}.CCircle, Is.EqualTo(expected.CCircle));
+                     }
+                     """
+        },
+        [KnownTestType.PostgresTransaction] = new TestImpl
+        {
+            Impl = $$"""
+                     [Test]
+                     public async Task TestPostgresTransaction()
+                     {
+                         var connection = new Npgsql.NpgsqlConnection(Environment.GetEnvironmentVariable(EndToEndCommon.PostgresConnectionStringEnv));
+                         await connection.OpenAsync();
+                         var transaction = connection.BeginTransaction();
+
+                         var sqlQueryWithTx = new QuerySql(transaction);
+                         await sqlQueryWithTx.CreateAuthor(new QuerySql.CreateAuthorArgs { Id = 1111, Name = "Bojack Horseman", Bio = "Back in the 90s he was in a very famous TV show" });
+
+                         // The GetAuthor method in NpgsqlExampleGen returns QuerySql.GetAuthorRow? (nullable record struct)
+                         var actualNull = await this.QuerySql.GetAuthor(new QuerySql.GetAuthorArgs { Name = "Bojack Horseman" });
+                         Assert.That(actualNull == null, "there is author"); // This is correct for nullable types
+
+                         await transaction.CommitAsync();
+
+                         var expected = new QuerySql.GetAuthorRow
+                         {
+                             Id = 1111,
+                             Name = "Bojack Horseman",
+                             Bio = "Back in the 90s he was in a very famous TV show"
+                         };
+                         var actual = await this.QuerySql.GetAuthor(new QuerySql.GetAuthorArgs { Name = "Bojack Horseman" });
+                         Assert.That(SingularEquals(expected, actual{{Consts.UnknownRecordValuePlaceholder}})); // Apply placeholder here
+                     }
+                     """
+        },
+        [KnownTestType.PostgresDataTypesOverride] = new TestImpl
+        {
+            Impl = $$"""
+                     [Test]
+                     [TestCase(-54355, "White Light from the Mouth of Infinity", "2022-10-2 15:44:01+09:00")]
+                     [TestCase(null, null, "1970-01-01 00:00:00")]
+                     public async Task TestPostgresDataTypesOverride(
+                        int? cInteger,
+                        string cVarchar,
+                        DateTime cTimestamp)
+                     {
+                         await QuerySql.InsertPostgresTypes(new QuerySql.InsertPostgresTypesArgs
+                         {
+                             CInteger = cInteger,
+                             CVarchar = cVarchar,
+                             CTimestamp = cTimestamp
+                         });
+                     
+                         var expected = new QuerySql.GetPostgresFunctionsRow
+                         {
+                             MaxInteger = cInteger,
+                             MaxVarchar = cVarchar,
+                             MaxTimestamp = cTimestamp
+                         };
+
+                         var actual = await QuerySql.GetPostgresFunctions();
+                         AssertSingularEquals(expected, actual{{Consts.UnknownRecordValuePlaceholder}});
+                     }
+
+                     private static void AssertSingularEquals(QuerySql.GetPostgresFunctionsRow expected, QuerySql.GetPostgresFunctionsRow actual)
+                     {
+                         Assert.That(actual.MaxInteger, Is.EqualTo(expected.MaxInteger));
+                         Assert.That(actual.MaxVarchar, Is.EqualTo(expected.MaxVarchar));
+                         Assert.That(actual.MaxTimestamp, Is.EqualTo(expected.MaxTimestamp));
+                     }
+                     """
+        }
+    };
 }