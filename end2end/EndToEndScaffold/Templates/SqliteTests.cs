using System.Collections.Generic;

namespace EndToEndScaffold.Templates;

public static class SqliteTests
{
    public static Dictionary<KnownTestType, TestImpl> TestImplementations { get; } = new()
    {
        [KnownTestType.SqliteDataTypes] = new TestImpl
        {
            Impl = $$"""
                     [Test]
                     [TestCase(-54355, 9787.66, "Songs of Love and Hate", new byte[] { 0x15, 0x20, 0x33 })]
                     [TestCase(null, null, null, new byte[] { })]
                     [TestCase(null, null, null, null)]
                     public async Task TestSqliteTypes(
                          int? cInteger,
                          decimal? cReal,
                          string cText,
                          byte[] cBlob)
                     {
                         await QuerySql.InsertSqliteTypes(new QuerySql.InsertSqliteTypesArgs
                         {
                             CInteger = cInteger,
                             CReal = cReal,
                             CText = cText,
                             CBlob = cBlob
                         });
                     
                         var expected = new QuerySql.GetSqliteTypesRow
                         {
                             CInteger = cInteger,
                             CReal = cReal,
                             CText = cText,
                             CBlob = cBlob
                         };
                         var actual = await QuerySql.GetSqliteTypes();
                         AssertSingularEquals(expected, actual{{Consts.UnknownRecordValuePlaceholder}});
                     }

                     private static void AssertSingularEquals(QuerySql.GetSqliteTypesRow expected, QuerySql.GetSqliteTypesRow actual)
                     {
                         Assert.That(actual.CInteger, Is.EqualTo(expected.CInteger));
                         Assert.That(actual.CReal, Is.EqualTo(expected.CReal));
                         Assert.That(actual.CText, Is.EqualTo(expected.CText));
                         Assert.That(actual.CBlob, Is.EqualTo(expected.CBlob));
                     }
                     """
        },
        [KnownTestType.SqliteCopyFrom] = new TestImpl
        {
            Impl = $$"""
                     [Test]
                     [TestCase(100, 312, -7541.3309, "Johnny B. Good")]
                     [TestCase(500, -768, 8453.5678, "Bad to the Bone")]
                     [TestCase(10, null, null, null)]
                     public async Task TestCopyFrom(
                        int batchSize, 
                        int? cInteger, 
                        decimal? cReal, 
                        string cText)
                     {
                         var batchArgs = Enumerable.Range(0, batchSize)
                             .Select(_ => new QuerySql.InsertSqliteTypesBatchArgs
                             {
                                 CInteger = cInteger,
                                 CReal = cReal,
                                 CText = cText
                             })
                             .ToList();
                         await QuerySql.InsertSqliteTypesBatch(batchArgs);
                         var expected = new QuerySql.GetSqliteTypesCntRow
                         {
                             Cnt = batchSize,
                             CInteger = cInteger,
                             CReal = cReal,
                             CText = cText
                         };
                         var actual = await QuerySql.GetSqliteTypesCnt();
                         AssertSingularEquals(expected, actual{{Consts.UnknownRecordValuePlaceholder}});
                     }

                     private static void AssertSingularEquals(QuerySql.GetSqliteTypesCntRow expected, QuerySql.GetSqliteTypesCntRow actual)
                     {
                         Assert.That(actual.Cnt, Is.EqualTo(expected.Cnt));
                         Assert.That(actual.CInteger, Is.EqualTo(expected.CInteger));
                         Assert.That(actual.CReal, Is.EqualTo(expected.CReal));
                         Assert.That(actual.CText, Is.EqualTo(expected.CText));
                     }
                     """
        },
<<<<<<< HEAD
        [KnownTestType.SqliteTransaction] = new TestImpl
        {
            Impl = $$"""
                     [Test]
                     public async Task TestSqliteTransaction()
                     {
                         var connection = new Microsoft.Data.Sqlite.SqliteConnection(Environment.GetEnvironmentVariable(EndToEndCommon.SqliteConnectionStringEnv));
                         await connection.OpenAsync();
                         var transaction = connection.BeginTransaction();

                         var sqlQueryWithTx = new QuerySql(transaction);
                         await sqlQueryWithTx.CreateAuthor(new QuerySql.CreateAuthorArgs { Id = 1111, Name = "Bojack Horseman", Bio = "Back in the 90s he was in a very famous TV show" });

                         // The GetAuthor method in SqliteExampleGen returns QuerySql.GetAuthorRow? (nullable record struct/class)
                         var actualNull = await this.QuerySql.GetAuthor(new QuerySql.GetAuthorArgs { Name = "Bojack Horseman" });
                         Assert.That(actualNull == null, "there is author"); // This is correct for nullable types

                         transaction.Commit();

                         var expected = new QuerySql.GetAuthorRow
                         {
                             Id = 1111,
                             Name = "Bojack Horseman",
                             Bio = "Back in the 90s he was in a very famous TV show"
                         };
                         var actual = await this.QuerySql.GetAuthor(new QuerySql.GetAuthorArgs { Name = "Bojack Horseman" });
                         Assert.That(SingularEquals(expected, actual{{Consts.UnknownRecordValuePlaceholder}})); // Apply placeholder here
                     }
                     """
        },
=======
        [KnownTestType.SqliteDataTypesOverride] = new TestImpl
        {
            Impl = $$"""
                     [Test]
                     [TestCase(-54355, 9787.66, "Have One On Me")]
                     [TestCase(null, 0.0, null)]
                     public async Task TestSqliteDataTypesOverride(
                        int? cInteger,
                        decimal cReal,
                        string cText)
                     {
                         await QuerySql.InsertSqliteTypes(new QuerySql.InsertSqliteTypesArgs
                         {
                             CInteger = cInteger,
                             CReal = cReal,
                             CText = cText
                         });
                     
                         var expected = new QuerySql.GetSqliteFunctionsRow
                         {
                             MaxInteger = cInteger,
                             MaxReal = cReal,
                             MaxText = cText
                         };
                         var actual = await QuerySql.GetSqliteFunctions();
                         AssertSingularEquals(expected, actual{{Consts.UnknownRecordValuePlaceholder}});
                     }

                     private static void AssertSingularEquals(QuerySql.GetSqliteFunctionsRow expected, QuerySql.GetSqliteFunctionsRow actual)
                     {
                         Assert.That(actual.MaxInteger, Is.EqualTo(expected.MaxInteger));
                         Assert.That(actual.MaxReal, Is.EqualTo(expected.MaxReal));
                         Assert.That(actual.MaxText, Is.EqualTo(expected.MaxText));
                     }
                     """
        }
>>>>>>> 795e6111
    };
}<|MERGE_RESOLUTION|>--- conflicted
+++ resolved
@@ -1,162 +1,159 @@
-using System.Collections.Generic;
-
-namespace EndToEndScaffold.Templates;
-
-public static class SqliteTests
-{
-    public static Dictionary<KnownTestType, TestImpl> TestImplementations { get; } = new()
-    {
-        [KnownTestType.SqliteDataTypes] = new TestImpl
-        {
-            Impl = $$"""
-                     [Test]
-                     [TestCase(-54355, 9787.66, "Songs of Love and Hate", new byte[] { 0x15, 0x20, 0x33 })]
-                     [TestCase(null, null, null, new byte[] { })]
-                     [TestCase(null, null, null, null)]
-                     public async Task TestSqliteTypes(
-                          int? cInteger,
-                          decimal? cReal,
-                          string cText,
-                          byte[] cBlob)
-                     {
-                         await QuerySql.InsertSqliteTypes(new QuerySql.InsertSqliteTypesArgs
-                         {
-                             CInteger = cInteger,
-                             CReal = cReal,
-                             CText = cText,
-                             CBlob = cBlob
-                         });
-                     
-                         var expected = new QuerySql.GetSqliteTypesRow
-                         {
-                             CInteger = cInteger,
-                             CReal = cReal,
-                             CText = cText,
-                             CBlob = cBlob
-                         };
-                         var actual = await QuerySql.GetSqliteTypes();
-                         AssertSingularEquals(expected, actual{{Consts.UnknownRecordValuePlaceholder}});
-                     }
-
-                     private static void AssertSingularEquals(QuerySql.GetSqliteTypesRow expected, QuerySql.GetSqliteTypesRow actual)
-                     {
-                         Assert.That(actual.CInteger, Is.EqualTo(expected.CInteger));
-                         Assert.That(actual.CReal, Is.EqualTo(expected.CReal));
-                         Assert.That(actual.CText, Is.EqualTo(expected.CText));
-                         Assert.That(actual.CBlob, Is.EqualTo(expected.CBlob));
-                     }
-                     """
-        },
-        [KnownTestType.SqliteCopyFrom] = new TestImpl
-        {
-            Impl = $$"""
-                     [Test]
-                     [TestCase(100, 312, -7541.3309, "Johnny B. Good")]
-                     [TestCase(500, -768, 8453.5678, "Bad to the Bone")]
-                     [TestCase(10, null, null, null)]
-                     public async Task TestCopyFrom(
-                        int batchSize, 
-                        int? cInteger, 
-                        decimal? cReal, 
-                        string cText)
-                     {
-                         var batchArgs = Enumerable.Range(0, batchSize)
-                             .Select(_ => new QuerySql.InsertSqliteTypesBatchArgs
-                             {
-                                 CInteger = cInteger,
-                                 CReal = cReal,
-                                 CText = cText
-                             })
-                             .ToList();
-                         await QuerySql.InsertSqliteTypesBatch(batchArgs);
-                         var expected = new QuerySql.GetSqliteTypesCntRow
-                         {
-                             Cnt = batchSize,
-                             CInteger = cInteger,
-                             CReal = cReal,
-                             CText = cText
-                         };
-                         var actual = await QuerySql.GetSqliteTypesCnt();
-                         AssertSingularEquals(expected, actual{{Consts.UnknownRecordValuePlaceholder}});
-                     }
-
-                     private static void AssertSingularEquals(QuerySql.GetSqliteTypesCntRow expected, QuerySql.GetSqliteTypesCntRow actual)
-                     {
-                         Assert.That(actual.Cnt, Is.EqualTo(expected.Cnt));
-                         Assert.That(actual.CInteger, Is.EqualTo(expected.CInteger));
-                         Assert.That(actual.CReal, Is.EqualTo(expected.CReal));
-                         Assert.That(actual.CText, Is.EqualTo(expected.CText));
-                     }
-                     """
-        },
-<<<<<<< HEAD
-        [KnownTestType.SqliteTransaction] = new TestImpl
-        {
-            Impl = $$"""
-                     [Test]
-                     public async Task TestSqliteTransaction()
-                     {
-                         var connection = new Microsoft.Data.Sqlite.SqliteConnection(Environment.GetEnvironmentVariable(EndToEndCommon.SqliteConnectionStringEnv));
-                         await connection.OpenAsync();
-                         var transaction = connection.BeginTransaction();
-
-                         var sqlQueryWithTx = new QuerySql(transaction);
-                         await sqlQueryWithTx.CreateAuthor(new QuerySql.CreateAuthorArgs { Id = 1111, Name = "Bojack Horseman", Bio = "Back in the 90s he was in a very famous TV show" });
-
-                         // The GetAuthor method in SqliteExampleGen returns QuerySql.GetAuthorRow? (nullable record struct/class)
-                         var actualNull = await this.QuerySql.GetAuthor(new QuerySql.GetAuthorArgs { Name = "Bojack Horseman" });
-                         Assert.That(actualNull == null, "there is author"); // This is correct for nullable types
-
-                         transaction.Commit();
-
-                         var expected = new QuerySql.GetAuthorRow
-                         {
-                             Id = 1111,
-                             Name = "Bojack Horseman",
-                             Bio = "Back in the 90s he was in a very famous TV show"
-                         };
-                         var actual = await this.QuerySql.GetAuthor(new QuerySql.GetAuthorArgs { Name = "Bojack Horseman" });
-                         Assert.That(SingularEquals(expected, actual{{Consts.UnknownRecordValuePlaceholder}})); // Apply placeholder here
-                     }
-                     """
-        },
-=======
-        [KnownTestType.SqliteDataTypesOverride] = new TestImpl
-        {
-            Impl = $$"""
-                     [Test]
-                     [TestCase(-54355, 9787.66, "Have One On Me")]
-                     [TestCase(null, 0.0, null)]
-                     public async Task TestSqliteDataTypesOverride(
-                        int? cInteger,
-                        decimal cReal,
-                        string cText)
-                     {
-                         await QuerySql.InsertSqliteTypes(new QuerySql.InsertSqliteTypesArgs
-                         {
-                             CInteger = cInteger,
-                             CReal = cReal,
-                             CText = cText
-                         });
-                     
-                         var expected = new QuerySql.GetSqliteFunctionsRow
-                         {
-                             MaxInteger = cInteger,
-                             MaxReal = cReal,
-                             MaxText = cText
-                         };
-                         var actual = await QuerySql.GetSqliteFunctions();
-                         AssertSingularEquals(expected, actual{{Consts.UnknownRecordValuePlaceholder}});
-                     }
-
-                     private static void AssertSingularEquals(QuerySql.GetSqliteFunctionsRow expected, QuerySql.GetSqliteFunctionsRow actual)
-                     {
-                         Assert.That(actual.MaxInteger, Is.EqualTo(expected.MaxInteger));
-                         Assert.That(actual.MaxReal, Is.EqualTo(expected.MaxReal));
-                         Assert.That(actual.MaxText, Is.EqualTo(expected.MaxText));
-                     }
-                     """
-        }
->>>>>>> 795e6111
-    };
+using System.Collections.Generic;
+
+namespace EndToEndScaffold.Templates;
+
+public static class SqliteTests
+{
+    public static Dictionary<KnownTestType, TestImpl> TestImplementations { get; } = new()
+    {
+        [KnownTestType.SqliteDataTypes] = new TestImpl
+        {
+            Impl = $$"""
+                     [Test]
+                     [TestCase(-54355, 9787.66, "Songs of Love and Hate", new byte[] { 0x15, 0x20, 0x33 })]
+                     [TestCase(null, null, null, new byte[] { })]
+                     [TestCase(null, null, null, null)]
+                     public async Task TestSqliteTypes(
+                          int? cInteger,
+                          decimal? cReal,
+                          string cText,
+                          byte[] cBlob)
+                     {
+                         await QuerySql.InsertSqliteTypes(new QuerySql.InsertSqliteTypesArgs
+                         {
+                             CInteger = cInteger,
+                             CReal = cReal,
+                             CText = cText,
+                             CBlob = cBlob
+                         });
+                     
+                         var expected = new QuerySql.GetSqliteTypesRow
+                         {
+                             CInteger = cInteger,
+                             CReal = cReal,
+                             CText = cText,
+                             CBlob = cBlob
+                         };
+                         var actual = await QuerySql.GetSqliteTypes();
+                         AssertSingularEquals(expected, actual{{Consts.UnknownRecordValuePlaceholder}});
+                     }
+
+                     private static void AssertSingularEquals(QuerySql.GetSqliteTypesRow expected, QuerySql.GetSqliteTypesRow actual)
+                     {
+                         Assert.That(actual.CInteger, Is.EqualTo(expected.CInteger));
+                         Assert.That(actual.CReal, Is.EqualTo(expected.CReal));
+                         Assert.That(actual.CText, Is.EqualTo(expected.CText));
+                         Assert.That(actual.CBlob, Is.EqualTo(expected.CBlob));
+                     }
+                     """
+        },
+        [KnownTestType.SqliteCopyFrom] = new TestImpl
+        {
+            Impl = $$"""
+                     [Test]
+                     [TestCase(100, 312, -7541.3309, "Johnny B. Good")]
+                     [TestCase(500, -768, 8453.5678, "Bad to the Bone")]
+                     [TestCase(10, null, null, null)]
+                     public async Task TestCopyFrom(
+                        int batchSize, 
+                        int? cInteger, 
+                        decimal? cReal, 
+                        string cText)
+                     {
+                         var batchArgs = Enumerable.Range(0, batchSize)
+                             .Select(_ => new QuerySql.InsertSqliteTypesBatchArgs
+                             {
+                                 CInteger = cInteger,
+                                 CReal = cReal,
+                                 CText = cText
+                             })
+                             .ToList();
+                         await QuerySql.InsertSqliteTypesBatch(batchArgs);
+                         var expected = new QuerySql.GetSqliteTypesCntRow
+                         {
+                             Cnt = batchSize,
+                             CInteger = cInteger,
+                             CReal = cReal,
+                             CText = cText
+                         };
+                         var actual = await QuerySql.GetSqliteTypesCnt();
+                         AssertSingularEquals(expected, actual{{Consts.UnknownRecordValuePlaceholder}});
+                     }
+
+                     private static void AssertSingularEquals(QuerySql.GetSqliteTypesCntRow expected, QuerySql.GetSqliteTypesCntRow actual)
+                     {
+                         Assert.That(actual.Cnt, Is.EqualTo(expected.Cnt));
+                         Assert.That(actual.CInteger, Is.EqualTo(expected.CInteger));
+                         Assert.That(actual.CReal, Is.EqualTo(expected.CReal));
+                         Assert.That(actual.CText, Is.EqualTo(expected.CText));
+                     }
+                     """
+        },
+        [KnownTestType.SqliteTransaction] = new TestImpl
+        {
+            Impl = $$"""
+                     [Test]
+                     public async Task TestSqliteTransaction()
+                     {
+                         var connection = new Microsoft.Data.Sqlite.SqliteConnection(Environment.GetEnvironmentVariable(EndToEndCommon.SqliteConnectionStringEnv));
+                         await connection.OpenAsync();
+                         var transaction = connection.BeginTransaction();
+
+                         var sqlQueryWithTx = new QuerySql(transaction);
+                         await sqlQueryWithTx.CreateAuthor(new QuerySql.CreateAuthorArgs { Id = 1111, Name = "Bojack Horseman", Bio = "Back in the 90s he was in a very famous TV show" });
+
+                         // The GetAuthor method in SqliteExampleGen returns QuerySql.GetAuthorRow? (nullable record struct/class)
+                         var actualNull = await this.QuerySql.GetAuthor(new QuerySql.GetAuthorArgs { Name = "Bojack Horseman" });
+                         Assert.That(actualNull == null, "there is author"); // This is correct for nullable types
+
+                         transaction.Commit();
+
+                         var expected = new QuerySql.GetAuthorRow
+                         {
+                             Id = 1111,
+                             Name = "Bojack Horseman",
+                             Bio = "Back in the 90s he was in a very famous TV show"
+                         };
+                         var actual = await this.QuerySql.GetAuthor(new QuerySql.GetAuthorArgs { Name = "Bojack Horseman" });
+                         Assert.That(SingularEquals(expected, actual{{Consts.UnknownRecordValuePlaceholder}})); // Apply placeholder here
+                     }
+                     """
+        },
+        [KnownTestType.SqliteDataTypesOverride] = new TestImpl
+        {
+            Impl = $$"""
+                     [Test]
+                     [TestCase(-54355, 9787.66, "Have One On Me")]
+                     [TestCase(null, 0.0, null)]
+                     public async Task TestSqliteDataTypesOverride(
+                        int? cInteger,
+                        decimal cReal,
+                        string cText)
+                     {
+                         await QuerySql.InsertSqliteTypes(new QuerySql.InsertSqliteTypesArgs
+                         {
+                             CInteger = cInteger,
+                             CReal = cReal,
+                             CText = cText
+                         });
+                     
+                         var expected = new QuerySql.GetSqliteFunctionsRow
+                         {
+                             MaxInteger = cInteger,
+                             MaxReal = cReal,
+                             MaxText = cText
+                         };
+                         var actual = await QuerySql.GetSqliteFunctions();
+                         AssertSingularEquals(expected, actual{{Consts.UnknownRecordValuePlaceholder}});
+                     }
+
+                     private static void AssertSingularEquals(QuerySql.GetSqliteFunctionsRow expected, QuerySql.GetSqliteFunctionsRow actual)
+                     {
+                         Assert.That(actual.MaxInteger, Is.EqualTo(expected.MaxInteger));
+                         Assert.That(actual.MaxReal, Is.EqualTo(expected.MaxReal));
+                         Assert.That(actual.MaxText, Is.EqualTo(expected.MaxText));
+                     }
+                     """
+        }
+    };
 }